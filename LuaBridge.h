//==============================================================================
/*
  https://github.com/vinniefalco/LuaBridge
  https://github.com/vinniefalco/LuaBridgeDemo
  
  Copyright (C) 2012, Vinnie Falco <vinnie.falco@gmail.com>
  Copyright (C) 2007, Nathan Reed

  License: The MIT License (http://www.opensource.org/licenses/mit-license.php)

  Permission is hereby granted, free of charge, to any person obtaining a copy
  of this software and associated documentation files (the "Software"), to deal
  in the Software without restriction, including without limitation the rights
  to use, copy, modify, merge, publish, distribute, sublicense, and/or sell
  copies of the Software, and to permit persons to whom the Software is
  furnished to do so, subject to the following conditions:

  The above copyright notice and this permission notice shall be included in all
  copies or substantial portions of the Software.

  THE SOFTWARE IS PROVIDED "AS IS", WITHOUT WARRANTY OF ANY KIND, EXPRESS OR
  IMPLIED, INCLUDING BUT NOT LIMITED TO THE WARRANTIES OF MERCHANTABILITY,
  FITNESS FOR A PARTICULAR PURPOSE AND NONINFRINGEMENT. IN NO EVENT SHALL THE
  AUTHORS OR COPYRIGHT HOLDERS BE LIABLE FOR ANY CLAIM, DAMAGES OR OTHER
  LIABILITY, WHETHER IN AN ACTION OF CONTRACT, TORT OR OTHERWISE, ARISING FROM,
  OUT OF OR IN CONNECTION WITH THE SOFTWARE OR THE USE OR OTHER DEALINGS IN THE
  SOFTWARE.

  This file incorporates work covered by the following copyright and
  permission notice:  

    The Loki Library
    Copyright (c) 2001 by Andrei Alexandrescu
    This code accompanies the book:
    Alexandrescu, Andrei. "Modern C++ Design: Generic Programming and Design 
        Patterns Applied". Copyright (c) 2001. Addison-Wesley.
    Permission to use, copy, modify, distribute and sell this software for any 
        purpose is hereby granted without fee, provided that the above copyright 
        notice appear in all copies and that both that copyright notice and this 
        permission notice appear in supporting documentation.
    The author or Addison-Welsey Longman make no representations about the 
        suitability of this software for any purpose. It is provided "as is" 
        without express or implied warranty.
*/
//==============================================================================

#ifndef LUABRIDGE_LUABRIDGE_HEADER
#define LUABRIDGE_LUABRIDGE_HEADER

#include <stdexcept>
#include <typeinfo>
#include <string.h>

//==============================================================================
/**
  @mainpage LuaBridge: Simple C++ to Lua bindings.

  @details

  <a href="http://lua.org">
  <img src="http://vinniefalco.github.com/LuaBridgeDemo/powered-by-lua.png">
  </a><br>

<<<<<<< HEAD
  # LuaBridge 1.0.1
=======
  # LuaBridge 1.0.2
>>>>>>> 5d12f8a3

  [LuaBridge][3] is a lightweight, dependency-free library for making C++ data,
  functions, and classes available to [Lua][5]: A powerful, fast, lightweight,
  embeddable scripting language. LuaBridge has been tested and works with Lua
  revisions starting from 5.1.5., although it should work in any version of Lua
  from 5.1.0 and later.

  LuaBridge offers the following features:

  - Nothing to compile, just include one header file!

  - Simple, light, and nothing else needed (like Boost).

  - Supports different object lifetime management models.

  - Convenient, type-safe access to the Lua stack.

  - Automatic function parameter type binding.

  - Does not require C++11.

  LuaBridge is distributed as a single header file. You simply add 
  `#include "LuaBridge.h"` where you want to bind your functions, classes, and
  variables. There are no additional source files, no compilation settings, and
  no Makefiles or IDE-specific project files. LuaBridge is easy to integrate.
  A few additional header files provide optional features. Like the main header
  file, these are simply used via `#include`. No additional source files need
  to be compiled.

  C++ concepts like variables and classes are made available to Lua through a
  process called _registration_. Because Lua is weakly typed, the resulting
  structure is not rigid. The API is based on C++ template metaprogramming. It
  contains template code to automatically generate at compile-time the various
  Lua C API calls necessary to export your program's classes and functions to
  the Lua environment.

  ### Version

  LuaBridge repository branches are as follows:

  - **[master][7]**: Tagged, stable release versions.

  - **[release][8]**: Tagged candidates for imminent release.

  - **[develop][9]**: Work in progress.

  ## LuaBridge Demo and Tests

  LuaBridge provides both a command line program and a stand-alone graphical
  program for compiling and running the test suite. The graphical program brings
  up an interactive window where you can enter execute Lua statements in a
  persistent environment. This application is cross platform and works on
  Windows, Mac OS, iOS, Android, and GNU/Linux systems with X11. The stand-alone
  program should work anywhere. Both of these applications include LuaBridge,
  Lua version 5.2, and the code necessary to produce a cross platform graphic
  application. They are all together in a separate repository, with no
  additional dependencies, available on Github at [LuaBridge Demo and Tests][4].
  This is what the GUI application looks like, along with the C++ code snippet
  for registering the two classes:
  
  <a href="https://github.com/vinniefalco/LuaBridgeDemo">
  <img src="http://vinniefalco.github.com/LuaBridgeDemo/LuaBridgeDemoScreenshot.png">
  </a><br>

  ## Registration

  There are five types of objects that LuaBridge can register:

<<<<<<< HEAD
  - **Data**: Global variables, static class data members, and class data
              members.
=======
  - **Data**: Global variables, data members, and static data members.
>>>>>>> 5d12f8a3

  - **Functions**: Global functions, member functions, and static member
                   functions.

  - **CFunctions**: A regular function, member function, or static member
                    function that uses the `lua_CFunction` calling convention.

  - **Namespaces**: A namespace is simply a table containing registrations of
                    functions, data, properties, and other namespaces.

  - **Properties**: Global properties, property members, and static property
                    members. These appear like data to Lua, but are implemented
                    using get and set functions on the C++ side.

  Both data and properties can be marked as _read-only_ at the time of
  registration. This is different from `const`; the values of these objects can
  be modified on the C++ side, but Lua scripts cannot change them. Code samples
  that follow are in C++ or Lua, depending on context. For brevity of exposition
  code samples in C++ assume the traditional variable `lua_State* L` is defined,
  and that a `using namespace luabridge` using-directive is in effect.

  ### Namespaces

  All LuaBridge registrations take place in a _namespace_. When we refer to a
  _namespace_ we are always talking about a namespace in the Lua sense, which is
  implemented using tables. The namespace need not correspond to a C++ namespace;
  in fact no C++ namespaces need to exist at all unless you want them to.
  LuaBridge namespaces are visible only to Lua scripts; they are used as a
  logical grouping tool. To obtain access to the global namespace we write:

      getGlobalNamespace (L);

  This returns an object on which further registrations can be performed. The
  subsequent registrations will go into the global namespace, a practice which
  is not recommended. Instead, we can add our own namespace by writing:

      getGlobalNamespace (L)
        .beginNamespace ("test");

  This creates a table in `_G` called "test". Since we have not performed any
  registrations, this table will be empty except for some bookkeeping key/value
  pairs. LuaBridge reserves all identifiers that start with a double underscore.
  So `__test` would be an invalid name (although LuaBridge will silently accept
  it). Functions like `beginNamespace` return the corresponding object on which
  we can make more registrations. Given:

      getGlobalNamespace (L)
        .beginNamespace ("test")
          .beginNamespace ("detail")
          .endNamespace ()
          .beginNamespace ("utility")
          .endNamespace ()
        .endNamespace ();

  The results are accessible to Lua as `test`, `test.detail`, and
  `test.utility`. Here we introduce the `endNamespace` function; it returns an
  object representing the original enclosing namespace. All LuaBridge functions
  which  create registrations return an object upon which subsequent
  registrations can be made, allowing for an unlimited number of registrations
  to be chained together using the dot operator `.`. Adding two objects with the
  same name, in the same namespace, results in undefined behavior (although
  LuaBridge will silently accept it).

  A namespace can be re-opened later to add more functions. This lets you split
  up the registration between different source files. These are equivalent:

      getGlobalNamespace (L)
        .beginNamespace ("test")
          .addFunction ("foo", foo)
        .endNamespace ();

      getGlobalNamespace (L)
        .beginNamespace ("test")
          .addFunction ("bar", bar)
        .endNamespace ();

  and

      getGlobalNamespace (L)
        .beginNamespace ("test")
          .addFunction ("foo", foo)
          .addFunction ("bar", bar)
        .endNamespace ();


  ### Data, Properties, Functions, and CFunctions.

  These are registered into a namespace using `addVariable`, `addProperty`,
  `addFunction`, and `addCFunction`. When registered functions are called by
  scripts, LuaBridge automatically takes care of the conversion of arguments
  into the appropriate data type when doing so is possible. This automated
  system works for the function's return value, and up to 8 parameters although
  more can be added by extending the templates. Pointers, references, and
  objects of class type as parameters are treated specially, and explained
  later. If we have:

      int globalVar;
      static float staticVar;

      std::string stringProperty;
      std::string getString () { return stringProperty; }
      void setString (std::string s) { return s; }

      int foo () { return 42; }
      void bar (char const*) { }
      int cFunc (lua_State* L) { return 0; }

    These are registered with:

      getGlobalNamespace (L)
        .beginNamespace ("test")
          .addVariable ("var1", &globalVar)
          .addVariable ("var2", &staticVar, false)     // read-only
          .addProperty ("prop1", getString, setString)
          .addProperty ("prop2", getString)            // read only
          .addFunction ("foo", foo)
          .addFunction ("bar", bar)
          .addCFunction ("cfunc", cFunc)
        .endNamespace ();

  Variables can be marked _read-only_ by passing `false` in the second optional
  parameter. If the parameter is omitted, `true` is used making the variable
  read/write. Properties are marked read-only by omitting the set function.
  After the registrations above, the following Lua identifiers are valid:

      test        -- a namespace
      test.var1   -- a lua_Number variable
      test.var2   -- a read-only lua_Number variable
      test.prop1  -- a lua_String property
      test.prop2  -- a read-only lua_String property
      test.foo    -- a function returning a lua_Number
      test.bar    -- a function taking a lua_String as a parameter
      test.cfunc  -- a function with a variable argument list and multi-return

  Note that `test.prop1` and `test.prop2` both refer to the same value. However,
  since `test.prop2` is read-only, assignment does not work. These Lua
  statements have the stated effects:

      test.var1 = 5         -- okay
      test.var2 = 6         -- error: var2 is not writable
      test.prop1 = "Hello"  -- okay
      test.prop1 = 68       -- okay, Lua converts the number to a string.
      test.prop2 = "bar"    -- error: prop2 is not writable

      test.foo ()           -- calls foo and discards the return value
      test.var1 = foo ()    -- calls foo and stores the result in var1
      test.bar ("Employee") -- calls bar with a string
      test.bar (test)       -- error: bar expects a string not a table

  LuaBridge does not support overloaded functions nor is it likely to in the
  future. Since Lua is dynamically typed, any system that tries to resolve a set
  of parameters passed from a script will face considerable ambiguity when
  trying to choose an appropriately matching C++ function signature.

  ### Classes

  A class registration is opened using either `beginClass` or `deriveClass` and
  ended using `endClass`. Once registered, a class can later be re-opened for
  more registrations using `beginClass`. However, `deriveClass` should only be
  used once. To add more registrations to an already registered derived class,
  use `beginClass`. These declarations:

      struct A {
        static int staticData;
        static float staticProperty;
        
        static float getStaticProperty () { return staticProperty; }
        static void setStaticProperty (float f) { staticProperty = f; }
        static void staticFunc () { }

        static int staticCFunc () { return 0; }

        std::string dataMember;

        char dataProperty;
        char getProperty () const { return dataProperty; }
        void setProperty (char v) { dataProperty = v; }

        void func1 () { }
        virtual void virtualFunc () { }

        int cfunc (lua_State* L) { return 0; }
      };

      struct B : public A {
        double dataMember2;

        void func1 () { }
        void func2 () { }
        void virtualFunc () { }
      };

      int A::staticData;
      float A::staticProperty;

  Are registered using:

      getGlobalNamespace (L)
        .beginNamespace ("test")
          .beginClass <A> ("A")
            .addStaticData ("staticData", &A::staticData)
            .addStaticProperty ("staticProperty", &A::staticProperty)
            .addStaticFunction ("staticFunc", &A::staticFunc)
            .addStaticCFunction ("staticCFunc", &A::staticCFunc)
            .addData ("data", &A::dataMember)
            .addProperty ("prop", &A::getProperty, &A::setProperty)
            .addFunction ("func1", &A::func1)
            .addFunction ("virtualFunc", &A::virtualFunc)
            .addCFunction ("cfunc", &A::cfunc)
          .endClass ()
          .deriveClass <B, A> ("B")
            .addData ("data", &B::dataMember2)
            .addFunction ("func1", &B::func1)
            .addFunction ("func2", &B::func2)
          .endClass ()
        .endClass ();

  Method registration works just like function registration.  Virtual methods
  work normally; no special syntax is needed. const methods are detected and
  const-correctness is enforced, so if a function returns a const object (or
  a container holding to a const object) to Lua, that reference to the object
  will be considered const and only const methods can be called on it.
  Destructors are registered automatically for each class.

  As with regular variables and properties, class data and properties can be
  marked read-only by passing false in the second parameter, or omitting the set
  set function respectively. The `deriveClass` takes two template arguments: the
  class to be registered, and its base class.  Inherited methods do not have to
  be re-declared and will function normally in Lua. If a class has a base class
  that is **not** registered with Lua, there is no need to declare it as a
  subclass.

  ### Property Member Proxies

  Sometimes when registering a class which comes from a third party library, the
  data is not exposed in a way that can be expressed as a pointer to member,
  there are no get or set functions, or the get and set functons do not have the
  right function signature. Since the class declaration is closed for changes,
  LuaBridge provides allows a _property member proxy_. This is a pair of get
  and set flat functions which take as their first parameter a pointer to
  the object. This is easily understood with the following example:

      // Third party declaration, can't be changed
      struct Vec 
      {
        float coord [3];
      };

  Taking the address of an array element, e.g. `&Vec::coord [0]` results in an
  error instead of a pointer-to-member. The class is closed for modifications,
  but we want to export Vec objects to Lua using the familiar object notation.
  To do this, first we add a "helper" class:

      struct VecHelper
      {
        template <unsigned index>
        static float get (Vec const* vec)
        {
          return vec->coord [index];
        }

        template <unsigned index>
        static void set (Vec* vec, float value)
        {
          vec->coord [index] = value;
        }
      };

  This helper class is only used to provide property member proxies. `Vec`
  continues to be used in the C++ code as it was before. Now we can register
  the `Vec` class with property member proxies for `x`, `y`, and `z`:

      getGlobalNamespace (L)
        .beginNamespace ("test")
          .beginClass <Vec> ("Vec")
            .addProperty ("x", &VecHelper::get <0>, &VecHelper::set <0>)
            .addProperty ("y", &VecHelper::get <1>, &VecHelper::set <1>)
            .addProperty ("z", &VecHelper::get <2>, &VecHelper::set <2>)
          .endClass ()
        .endNamespace ();

  ### Constructors

  A single constructor may be added for a class using `addConstructor`.
  LuaBridge cannot automatically determine the number and types of constructor
  parameters like it can for functions and methods, so you must provide them.
  This is done by specifying the signature of the desired constructor function
  as the first template parameter to `addConstructor`. The parameter types will
  be extracted from this (the return type is ignored).  For example, these
  statements register constructors for the given classes:

      struct A {
        A ();
      };

      struct B {
        explicit B (char const* s, int nChars);
      };

      getGlobalNamespace (L)
        .beginNamespace ("test")
          .beginClass <A> ("A")
            .addConstructor <void (*) (void)> ()
          .endClass ()
          .beginClass <B> ("B")
            .addConstructor <void (*) (char const*, int)> ()
          .endClass ();
        .endNamespace ()

  Constructors added in this fashion are called from Lua using the fully
  qualified name of the class. This Lua code will create instances of `A` and
  `B`

      a = test.A ()           -- Create a new A.
      b = test.B ("hello", 5) -- Create a new B.
      b = test.B ()           -- Error: expected string in argument 1

  ## The Lua Stack

  In the Lua C API, all operations on the `lua_State` are performed through the
  Lua stack. In order to pass parameters back and forth between C++ and Lua,
  LuaBridge uses specializations of this template class concept:

      template <class T>
      struct Stack
      {
        static void push (lua_State* L, T t);
        static T get (lua_State* L, int index);
      };

  The Stack template class specializations are used automatically for variables,
  properties, data members, property members, function arguments and return
  values. These basic types are supported:

  - `bool`
  - `char`, converted to a string of length one.
  - `char const*` and `std::string` strings.
  - Integers, `float`, and `double`, converted to `Lua_number`.

  User-defined types which are convertible to one of the basic types are
  possible, simply provide a `Stack <>` specialization in the `luabridge`
  namespace for your user-defined type, modeled after the existing types.
  For example, here is a specialization for a [juce::String][6]:

      template <>
      struct Stack <juce::String>
      {
        static void push (lua_State* L, juce::String s)
        {
          lua_pushstring (L, s.toUTF8 ());
        }

        static juce::String get (lua_State* L, int index)
        {
          return juce::String (luaL_checkstring (L, index));
        }
      };

  ### The `lua_State*`

  Sometimes it is convenient from within a bound function or member function
  to gain access to the `lua_State*` normally available to a `lua_CFunction`.
  With LuaBridge, all you need to do is add a `lua_State*` as the last
  parameter of your bound function:

      void useState (lua_State* L);

      getGlobalNamespace (L).addFunction ("useState", &useState);

  You can still include regular arguments while receiving the state:

      void useStateAndArgs (int i, std::string s, lua_State* L);

      getGlobalNamespace (L).addFunction ("useStateAndArgs", &useStateAndArgs);

  When a script calls `useStateAndArgs`, it passes only the integer and string
  parameters. LuaBridge takes care of inserting the `lua_State*` into the
  argument list for the corresponding C++ function. This will work correctly
  even for the state created by coroutines. Undefined behavior results if
  the `lua_State*` is not the last parameter.

  ### Class Object Types

  An object of a registered class `T` may be passed to Lua as:

  - `T*` or `T&`: Passed by reference, with _C++ lifetime_.
  - `T const*` or `T const&`: Passed by const reference, with _C++ lifetime_.
  - `T` or `T const`: Passed by value (a copy), with _Lua lifetime_.

  ### C++ Lifetime

  The creation and deletion of objects with _C++ lifetime_ is controlled by
  the C++ code. Lua does nothing when it garbage collects a reference to such an
  object. Specifically, the object's destructor is not called (since C++ owns
  it). Care must be taken to ensure that objects with C++ lifetime are not
  deleted while still being referenced by a `lua_State*`, or else undefined
  behavior results. In the previous examples, an instance of `A` can be passed
  to Lua with C++ lifetime, like this:

      A a;

      push (L, &a);             // pointer to 'a', C++ lifetime
      lua_setglobal (L, "a");

      push (L, (A const*)&a);   // pointer to 'a const', C++ lifetime
      lua_setglobal (L, "ac");

      push <A const*> (L, &a);  // equivalent to push (L, (A const*)&a)
      lua_setglobal (L, "ac2");

      push (L, new A);          // compiles, but will leak memory
      lua_setglobal (L, "ap");

  ### Lua Lifetime

  When an object of a registered class is passed by value to Lua, it will have
  _Lua lifetime_. A copy of the passed object is constructed inside the
  userdata. When Lua has no more references to the object, it becomes eligible
  for garbage collection. When the userdata is collected, the destructor for
  the class will be called on the object. Care must be taken to ensure that
  objects with Lua lifetime are not accessed by C++ after they are garbage
  collected, or else undefined behavior results. An instance of `B` can be
  passed to Lua with Lua lifetime this way:

      B b;

      push (L, b);                    // Copy of b passed, Lua lifetime.
      lua_setglobal (L, "b");

  Given the previous code segments, these Lua statements are applicable:

      print (test.A.staticData)       -- Prints the static data member.
      print (test.A.staticProperty)   -- Prints the static property member.
      test.A.staticFunc ()            -- Calls the static method.

      print (a.data)                  -- Prints the data member.
      print (a.prop)                  -- Prints the property member.
      a:func1 ()                      -- Calls A::func1 ().
      test.A.func1 (a)                -- Equivalent to a:func1 ().
      test.A.func1 ("hello")          -- Error: "hello" is not a class A.
      a:virtualFunc ()                -- Calls A::virtualFunc ().

      print (b.data)                  -- Prints B::dataMember.
      print (b.prop)                  -- Prints inherited property member.
      b:func1 ()                      -- Calls B::func1 ().
      b:func2 ()                      -- Calls B::func2 ().
      test.B.func2 (a)                -- Error: a is not a class B.
      test.A.func1 (b)                -- Calls A::func1 ().
      b:virtualFunc ()                -- Calls B::virtualFunc ().
      test.B.virtualFunc (b)          -- Calls B::virtualFunc ().
      test.A.virtualFunc (b)          -- Calls B::virtualFunc ().
      test.B.virtualFunc (a)          -- Error: a is not a class B.

      a = nil; collectgarbage ()      -- 'a' still exists in C++.
      b = nil; collectgarbage ()      -- Lua calls ~B() on the copy of b.

  When Lua script creates an object of class type using a registered
  constructor, the resulting value will have Lua lifetime. After Lua no longer
  references the object, it becomes eligible for garbage collection. You can
  still pass these to C++, either by reference or by value. If passed by
  reference, the usual warnings apply about accessing the reference later,
  after it has been garbage collected.

  ### Pointers, References, and Pass by Value

  When C++ objects are passed from Lua back to C++ as arguments to functions,
  or set as data members, LuaBridge does its best to automate the conversion.
  Using the previous definitions, the following functions may be registered
  to Lua:

      void func0 (A a);
      void func1 (A* a);
      void func2 (A const* a);
      void func3 (A& a);
      void func4 (A const& a);

  Executing this Lua code will have the prescribed effect:

      func0 (a)   -- Passes a copy of a, using A's copy constructor.
      func1 (a)   -- Passes a pointer to a.
      func2 (a)   -- Passes a pointer to a const a.
      func3 (a)   -- Passes a reference to a.
      func4 (a)   -- Passes a reference to a const a.

  In the example above, all functions can read the data members and property
  members of `a`, or call const member functions of `a`. Only `func0`, `func1`
  and `func3` can modify the data members and data properties, or call
  non-const member functions of `a`.

  The usual C++ inheritance and pointer assignment rules apply. Given:

      void func5 (B b);
      void func6 (B* b);

  These Lua statements hold:

      func5 (b)   - Passes a copy of b, using B's copy constructor.
      func6 (b)   - Passes a pointer to b.
      func6 (a)   - Error: Pointer to B expected.
      func1 (b)   - Okay, b is a subclass of a.

  When a pointer or pointer to const is passed to Lua and the pointer is null
  (zero), LuaBridge will pass Lua a `nil` instead. When Lua passes a `nil`
  to C++ where a pointer is expected, a null (zero) is passed instead.
  Attempting to pass a null pointer to a C++ function expecting a reference
  results in `lua_error` being called.

  ## Shared Lifetime

  LuaBridge supports a "shared lifetime" model: dynamically allocated and
  reference counted objects whose ownership is shared by both Lua and C++.
  The object remains in existence until there are no remaining C++ or Lua
  references, and Lua performs its usual garbage collection cycle. A container
  is recognized by a specialization of the `ContainerTraits` template class.
  LuaBridge will automatically recognize when a data type is a container when
  the correspoding specialization is present. Two styles of containers come with
  LuaBridge, including the necessary specializations:

  ### The `RefCountedObjectPtr` Container

  This is an intrusive style container. Your existing class declaration must be
  changed to be also derived from `RefCountedObject`. Given `class T`, derived
  from `RefCountedObject`, the container `RefCountedObjectPtr <T>` may be used.
  In order for reference counts to be maintained properly, all C++ code must
  store a container instead of the pointer. This is similar in style to
  `std::shared_ptr` although there are slight differences. For example:

      // A is reference counted.
      struct A : public RefCountedObject
      {
        void foo () { }
      };

      struct B
      {
        RefCountedObjectPtr <A> a; // holds a reference to A
      };

      void bar (RefCountedObjectPtr <A> a)
      {
        a->foo ();
      }

  ### The `RefCountedPtr` Container

  This is a non intrusive reference counted pointer. The reference counts are
  kept in a global hash table, which does incur a small performance penalty.
  However, it does not require changing any already existing class declarations.
  This is especially useful when the classes to be registered come from a third
  party library and cannot be modified. To use it, simply wrap all pointers
  to class objects with the container instead:

      struct A
      {
        void foo () { }
      };

      struct B
      {
        RefCountedPtr <A> a;
      };

      RefCountedPtr <A> createA ()
      {
        return new A;
      }

      void bar (RefCountedPtr <A> a)
      {
        a->foo ();
      }

      void callFoo ()
      {
        bar (createA ());

        // The created A will be destroyed
        // when we leave this scope
      }

  ### Custom Containers

  If you have your own container, you must provide a specialization of
  `ContainerTraits` in the `luabridge` namespace for your type before it will be
  recognized by LuaBridge (or else the code will not compile):

      template <class T>
      struct ContainerTraits <CustomContainer <T> >
      {
        typedef typename T Type;

        static T* get (CustomContainer <T> const& c)
        {
          return c.getPointerToObject ();
        }
      };

  Standard containers like `std::shared_ptr` or `boost::shared_ptr` **will not
  work**. This is because of type erasure; when the object goes from C++ to
  Lua and back to C++, there is no way to associate the object with the
  original container. The new container is constructed from a pointer to the
  object instead of an existing container. The result is undefined behavior
  since there are now two sets of reference counts.

  ### Container Construction

  When a constructor is registered for a class, there is an additional
  optional second template parameter describing the type of container to use.
  If this parameter is specified, calls to the constructor will create the
  object dynamically, via operator new, and place it a container of that
  type. The container must have been previously specialized in
  `ContainerTraits`, or else a compile error will result. This code will
  register two objects, each using a constructor that creates an object
  with Lua lifetime using the specified container:

      class C : public RefCountedObject
      {
        C () { }
      };

      class D
      {
        D () { }
      };

      getGlobalNamespace (L)
        .beginNamespace ("test")
          .beginClass <C> ("C")
            .addConstructor <void (*) (void), RefCountedObjectPtr <C> > ()
          .endClass ()
          .beginClass <D> ("D")
            .addConstructor <void (*) (void), RefCountedPtr <D> > ()
          .endClass ();
        .endNamespace ()

  ### Mixing Lifetimes

  Mixing object lifetime models is entirely possible, subject to the usual
  caveats of holding references to objects which could get deleted. For
  example, C++ can be called from Lua with a pointer to an object of class
  type; the function can modify the object or call non-const data members.
  These modifications are visible to Lua (since they both refer to the same
  object). An object store in a container can be passed to a function expecting
  a pointer. These conversion work seamlessly.

  ## Security

  The metatables and userdata that LuaBridge creates in the `lua_State*` are
  protected using a security system, to eliminate the possibility of undefined
  behavior resulting from scripted manipulation of the environment. The
  security system has these components:

  - Class and const class tables use the 'table proxy' technique. The
    corresponding metatables have `__index` and `__newindex` metamethods,
    so these class tables are immutable from Lua.

  - Metatables have `__metatable` set to a boolean value. Scripts cannot
    obtain the metatable from a LuaBridge object.

  - Classes are mapped to metatables through the registry, which Lua scripts
    cannot access. The global environment does not expose metatables

  - Metatables created by LuaBridge are tagged with a lightuserdata key which
    is unique in the process. Other libraries cannot forge a LuaBridge
    metatable.

  This security system can be easily bypassed if scripts are given access to
  the debug library (or functionality similar to it, i.e. a raw `getmetatable`).
  The security system can also be defeated by C code in the host, either by
  revealing the unique lightuserdata key to another module or by putting a
  LuaBridge metatable in a place that can be accessed by scripts.

  When a class member function is called, or class property member accessed,
  the `this` pointer is type-checked. This is because member functions exposed
  to Lua are just plain functions that usually get called with the Lua colon
  notation, which passes the object in question as the first parameter. Lua's
  dynamic typing makes this type-checking mandatory to prevent undefined
  behavior resulting from improper use.

  If a type check error occurs, LuaBridge uses the `lua_error` mechanism to
  trigger a failure. A host program can always recover from an error through
  the use of `lua_pcall`; proper usage of LuaBridge will never result in
  undefined behavior.

  ## Limitations 

  LuaBridge does not support:

  - Enumerated constants
  - More than 8 parameters on a function or method (although this can be
    increased by adding more `TypeListValues` specializations).
  - Overloaded functions, methods, or constructors.
  - Global variables (variables must be wrapped in a named scope).
  - Automatic conversion between STL container types and Lua tables.
  - Inheriting Lua classes from C++ classes.
  - Passing nil to a C++ function that expects a pointer or reference.
  - Standard containers like `std::shared_ptr`.

  ## Development

  [Github][3] is the new official home for LuaBridge. The old SVN repository is
  deprecated since it is no longer used, or maintained. The original author has
  graciously passed the reins to Vinnie Falco for maintaining and improving the
  project. To obtain the older official releases, checkout the tags from 0.2.1
  and earlier.

  If you are an existing LuaBridge user, a new LuaBridge user, or a potential
  LuaBridge user, we welcome your input, feedback, and contributions. Feel
  free to open Issues, or fork the repository. All questions, comments,
  suggestions, and/or proposed changes will be handled by the new maintainer.

  ## License

  Copyright (C) 2012, [Vinnie Falco][1] ([e-mail][0]) <br>
  Copyright (C) 2007, Nathan Reed <br>
  
  Portions from The Loki Library: <br>
  Copyright (C) 2001 by Andrei Alexandrescu

  License: The [MIT License][2]

  Older versions of LuaBridge up to and including 0.2 are distributed under the
  BSD 3-Clause License. See the corresponding license file in those versions
  for more details.

  [0]: mailto:vinnie.falco@gmail.com "Vinnie Falco (Email)"
  [1]: http://www.vinniefalco.com "Vinnie Falco"
  [2]: http://www.opensource.org/licenses/mit-license.html "The MIT License"
  [3]: https://github.com/vinniefalco/LuaBridge "LuaBridge"
  [4]: https://github.com/vinniefalco/LuaBridgeDemo "LuaBridge Demo"
  [5]: http://lua.org "The Lua Programming Language"
  [6]: http://www.rawmaterialsoftware.com/juce/api/classString.html "juce::String"
  [7]: https://github.com/vinniefalco/LuaBridge "LuaBridge master branch"
  [8]: https://github.com/vinniefalco/LuaBridge/tree/release "LuaBridge release branch"
  [9]: https://github.com/vinniefalco/LuaBridge/tree/develop "LuaBridge develop branch"
*/

#include <cassert>
#include <string>

namespace luabridge
{

/**
  Since the throw specification is part of a function signature, the FuncTraits
  family of templates needs to be specialized for both types. The THROWSPEC
  macro controls whether we use the 'throw ()' form, or 'noexcept' (if C++11
  is available) to distinguish the functions.
*/
#if defined (__APPLE_CPP__) || defined(__APPLE_CC__) || defined(__clang__) || defined(__GNUC__)
// Do not define THROWSPEC since the Xcode and gcc  compilers do not
// distinguish the throw specification in the function signature.
#else
#define THROWSPEC throw()
#endif

//==============================================================================
/**
  Templates for extracting type information.

  These templates are used for extracting information about types used in
  various ways.
*/

//==============================================================================

template <typename T>
struct TypeInfo
{
  typedef T Type;
  static bool const is_const     = false;
  static bool const is_pointer   = false;
  static bool const is_reference = false;
};

template <typename T>
struct TypeInfo <T const>
{
  typedef T Type;
  static bool const is_const     = true;
  static bool const is_pointer   = false;
  static bool const is_reference = false;
};

template <typename T>
struct TypeInfo <T*>
{
  typedef T Type;
  static bool const is_const     = false;
  static bool const is_pointer   = true;
  static bool const is_reference = false;
};

template <typename T>
struct TypeInfo <T const*>
{
  typedef T Type;
  static bool const is_const     = true;
  static bool const is_pointer   = true;
  static bool const is_reference = false;
};

template <typename T>
struct TypeInfo <T&>
{
  typedef T Type;
  static bool const is_const     = false;
  static bool const is_pointer   = false;
  static bool const is_reference = true;
};

template <typename T>
struct TypeInfo <T const&>
{
  typedef T Type;
  static bool const is_const     = true;
  static bool const is_pointer   = false;
  static bool const is_reference = true;
};

//==============================================================================
//
// TypeList
//
//==============================================================================

/**
  None type means void parameters or return value.
*/
typedef void None;

template <typename Head, typename Tail = None>
struct TypeList
{
};

/**
  A TypeList with actual values.
*/
template <typename List>
struct TypeListValues
{
  static std::string const tostring (bool)
  {
    return "";
  }
};

/**
  TypeListValues recursive template definition.
*/
template <typename Head, typename Tail>
struct TypeListValues <TypeList <Head, Tail> >
{
  Head hd;
  TypeListValues <Tail> tl;

  TypeListValues (Head hd_, TypeListValues <Tail> const& tl_)
    : hd (hd_), tl (tl_)
  {
  }

  static std::string const tostring (bool comma = false)
  {
    std::string s;

    if (comma)
      s = ", ";

    s = s + typeid (Head).name ();

    return s + TypeListValues <Tail>::tostring (true);
  }
};

// Specializations of type/value list for head types that are references and
// const-references.  We need to handle these specially since we can't count
// on the referenced object hanging around for the lifetime of the list.

template <typename Head, typename Tail>
struct TypeListValues <TypeList <Head&, Tail> >
{
  Head hd;
  TypeListValues <Tail> tl;

  TypeListValues (Head& hd_, TypeListValues <Tail> const& tl_)
    : hd (hd_), tl (tl_)
  {
  }

  static std::string const tostring (bool comma = false)
  {
    std::string s;

    if (comma)
      s = ", ";

    s = s + typeid (Head).name () + "&";

    return s + TypeListValues <Tail>::tostring (true);
  }
};

template <typename Head, typename Tail>
struct TypeListValues <TypeList <Head const&, Tail> >
{
  Head hd;
  TypeListValues <Tail> tl;

  TypeListValues (Head const& hd_, const TypeListValues <Tail>& tl_)
    : hd (hd_), tl (tl_)
  {
  }

  static std::string const tostring (bool comma = false)
  {
    std::string s;

    if (comma)
      s = ", ";

    s = s + typeid (Head).name () + " const&";

    return s + TypeListValues <Tail>::tostring (true);
  }
};

//==============================================================================
/**
  Traits for function pointers.

  There are three types of functions: global, non-const member, and const member.
  These templates determine the type of function, which class type it belongs to
  if it is a class member, the const-ness if it is a member function, and the
  type information for the return value and argument list.

  Expansions are provided for functions with up to 8 parameters. This can be
  manually extended, or expanded to an arbitrary amount using C++11 features.
*/
template <typename MemFn, typename D = MemFn>
struct FuncTraits
{
};

/* Ordinary function pointers. */

template <typename R, typename D>
struct FuncTraits <R (*) (), D>
{
  static bool const isMemberFunction = false;
  typedef D DeclType;
  typedef R ReturnType;
  typedef None Params;
  static R call (DeclType fp, TypeListValues <Params>)
  {
    return fp ();
  }
};

template <typename R, typename P1, typename D>
struct FuncTraits <R (*) (P1), D>
{
  static bool const isMemberFunction = false;
  typedef D DeclType;
  typedef R ReturnType;
  typedef TypeList <P1> Params;
  static R call (DeclType fp, TypeListValues <Params> tvl)
  {
    return fp (tvl.hd);
  }
};

template <typename R, typename P1, typename P2, typename D>
struct FuncTraits <R (*) (P1, P2), D>
{
  static bool const isMemberFunction = false;
  typedef D DeclType;
  typedef R ReturnType;
  typedef TypeList <P1, TypeList <P2> > Params;
  static R call (DeclType fp, TypeListValues <Params> tvl)
  {
    return fp (tvl.hd, tvl.tl.hd);
  }
};

template <typename R, typename P1, typename P2, typename P3, typename D>
struct FuncTraits <R (*) (P1, P2, P3), D>
{
  static bool const isMemberFunction = false;
  typedef D DeclType;
  typedef R ReturnType;
  typedef TypeList <P1, TypeList <P2, TypeList <P3> > > Params;
  static R call (DeclType fp, TypeListValues <Params> tvl)
  {
    return fp (tvl.hd, tvl.tl.hd, tvl.tl.tl.hd);
  }
};

template <typename R, typename P1, typename P2, typename P3, typename P4, typename D>
struct FuncTraits <R (*) (P1, P2, P3, P4), D>
{
  static bool const isMemberFunction = false;
  typedef D DeclType;
  typedef R ReturnType;
  typedef TypeList <P1, TypeList <P2, TypeList <P3, TypeList <P4> > > > Params;
  static R call (DeclType fp, TypeListValues <Params> tvl)
  {
    return fp (tvl.hd, tvl.tl.hd, tvl.tl.tl.hd, tvl.tl.tl.tl.hd);
  }
};

template <typename R, typename P1, typename P2, typename P3, typename P4, typename P5, typename D>
struct FuncTraits <R (*) (P1, P2, P3, P4, P5), D>
{
  static bool const isMemberFunction = false;
  typedef D DeclType;
  typedef R ReturnType;
  typedef TypeList <P1, TypeList <P2, TypeList <P3, TypeList <P4, TypeList <P5> > > > > Params;
  static R call (DeclType fp, TypeListValues <Params> tvl)
  {
    return fp (tvl.hd, tvl.tl.hd, tvl.tl.tl.hd, tvl.tl.tl.tl.hd,
      tvl.tl.tl.tl.tl.hd);
  }
};

template <typename R, typename P1, typename P2, typename P3, typename P4, typename P5, typename P6, typename D>
struct FuncTraits <R (*) (P1, P2, P3, P4, P5, P6), D>
{
  static bool const isMemberFunction = false;
  typedef D DeclType;
  typedef R ReturnType;
  typedef TypeList <P1, TypeList <P2, TypeList <P3, TypeList <P4, TypeList <P5,  TypeList <P6> > > > > > Params;
  static R call (DeclType fp, TypeListValues <Params> tvl)
  {
    return fp (tvl.hd, tvl.tl.hd, tvl.tl.tl.hd, tvl.tl.tl.tl.hd,
      tvl.tl.tl.tl.tl.hd, tvl.tl.tl.tl.tl.tl.hd);
  }
};

template <typename R, typename P1, typename P2, typename P3, typename P4, typename P5, typename P6, typename P7, typename D>
struct FuncTraits <R (*) (P1, P2, P3, P4, P5, P6, P7), D>
{
  static bool const isMemberFunction = false;
  typedef D DeclType;
  typedef R ReturnType;
  typedef TypeList <P1, TypeList <P2, TypeList <P3, TypeList <P4, TypeList <P5, TypeList <P6, TypeList <P7> > > > > > > Params;
  static R call (DeclType fp, TypeListValues <Params> tvl)
  {
    return fp (tvl.hd, tvl.tl.hd, tvl.tl.tl.hd, tvl.tl.tl.tl.hd,
      tvl.tl.tl.tl.tl.hd, tvl.tl.tl.tl.tl.tl.hd,
      tvl.tl.tl.tl.tl.tl.tl.hd);
  }
};

template <typename R, typename P1, typename P2, typename P3, typename P4, typename P5, typename P6, typename P7, typename P8, typename D>
struct FuncTraits <R (*) (P1, P2, P3, P4, P5, P6, P7, P8), D>
{
  static bool const isMemberFunction = false;
  typedef D DeclType;
  typedef R ReturnType;
  typedef TypeList <P1, TypeList <P2, TypeList <P3, TypeList <P4, TypeList <P5, TypeList <P6, TypeList <P7, TypeList <P8> > > > > > > > Params;
  static R call (DeclType fp, TypeListValues <Params> tvl)
  {
    return fp (tvl.hd, tvl.tl.hd, tvl.tl.tl.hd, tvl.tl.tl.tl.hd,
      tvl.tl.tl.tl.tl.hd, tvl.tl.tl.tl.tl.tl.hd,
      tvl.tl.tl.tl.tl.tl.tl.hd, tvl.tl.tl.tl.tl.tl.tl.tl.hd);
  }
};

/* Non-const member function pointers. */

template <class T, typename R, typename D>
struct FuncTraits <R (T::*) (), D>
{
  static bool const isMemberFunction = true;
  static bool const isConstMemberFunction = false;
  typedef D DeclType;
  typedef T ClassType;
  typedef R ReturnType;
  typedef None Params;
  static R call (T* const obj, DeclType fp, TypeListValues <Params> const&)
  {
    return (obj->*fp)();
  }
};

template <class T, typename R, typename P1, typename D>
struct FuncTraits <R (T::*) (P1), D>
{
  static bool const isMemberFunction = true;
  static bool const isConstMemberFunction = false;
  typedef D DeclType;
  typedef T ClassType;
  typedef R ReturnType;
  typedef TypeList <P1> Params;
  static R call (T* const obj, DeclType fp, TypeListValues <Params> tvl)
  {
    return (obj->*fp)(tvl.hd);
  }
};

template <class T, typename R, typename P1, typename P2, typename D>
struct FuncTraits <R (T::*) (P1, P2), D>
{
  static bool const isMemberFunction = true;
  static bool const isConstMemberFunction = false;
  typedef D DeclType;
  typedef T ClassType;
  typedef R ReturnType;
  typedef TypeList <P1, TypeList <P2> > Params;
  static R call (T* const obj, DeclType fp, TypeListValues <Params> tvl)
  {
    return (obj->*fp)(tvl.hd, tvl.tl.hd);
  }
};

template <class T, typename R, typename P1, typename P2, typename P3, typename D>
struct FuncTraits <R (T::*) (P1, P2, P3), D>
{
  static bool const isMemberFunction = true;
  static bool const isConstMemberFunction = false;
  typedef D DeclType;
  typedef T ClassType;
  typedef R ReturnType;
  typedef TypeList <P1, TypeList <P2, TypeList <P3> > > Params;
  static R call (T* const obj, DeclType fp, TypeListValues <Params> tvl)
  {
    return (obj->*fp)(tvl.hd, tvl.tl.hd, tvl.tl.tl.hd);
  }
};

template <class T, typename R, typename P1, typename P2, typename P3, typename P4, typename D>
struct FuncTraits <R (T::*) (P1, P2, P3, P4), D>
{
  static bool const isMemberFunction = true;
  static bool const isConstMemberFunction = false;
  typedef D DeclType;
  typedef T ClassType;
  typedef R ReturnType;
  typedef TypeList <P1, TypeList <P2, TypeList <P3, TypeList <P4> > > > Params;
  static R call (T* const obj, DeclType fp, TypeListValues <Params> tvl)
  {
    return (obj->*fp)(tvl.hd, tvl.tl.hd, tvl.tl.tl.hd, tvl.tl.tl.tl.hd);
  }
};

template <class T, typename R, typename P1, typename P2, typename P3, typename P4, typename P5, typename D>
struct FuncTraits <R (T::*) (P1, P2, P3, P4, P5), D>
{
  static bool const isMemberFunction = true;
  static bool const isConstMemberFunction = false;
  typedef D DeclType;
  typedef T ClassType;
  typedef R ReturnType;
  typedef TypeList <P1, TypeList <P2, TypeList <P3, TypeList <P4, TypeList <P5> > > > > Params;
  static R call (T* const obj, DeclType fp, TypeListValues <Params> tvl)
  {
    return (obj->*fp)(tvl.hd, tvl.tl.hd, tvl.tl.tl.hd, tvl.tl.tl.tl.hd,
      tvl.tl.tl.tl.tl.hd);
  }
};

template <class T, typename R, typename P1, typename P2, typename P3, typename P4, typename P5, typename P6, typename D>
struct FuncTraits <R (T::*) (P1, P2, P3, P4, P5, P6), D>
{
  static bool const isMemberFunction = true;
  static bool const isConstMemberFunction = false;
  typedef D DeclType;
  typedef T ClassType;
  typedef R ReturnType;
  typedef TypeList <P1, TypeList <P2, TypeList <P3, TypeList <P4, TypeList <P5, TypeList <P6> > > > > > Params;
  static R call (T* const obj, DeclType fp, TypeListValues <Params> tvl)
  {
    return (obj->*fp)(tvl.hd, tvl.tl.hd, tvl.tl.tl.hd, tvl.tl.tl.tl.hd,
      tvl.tl.tl.tl.tl.hd, tvl.tl.tl.tl.tl.tl.hd);
  }
};

template <class T, typename R, typename P1, typename P2, typename P3, typename P4, typename P5, typename P6, typename P7, typename D>
struct FuncTraits <R (T::*) (P1, P2, P3, P4, P5, P6, P7), D>
{
  static bool const isMemberFunction = true;
  static bool const isConstMemberFunction = false;
  typedef D DeclType;
  typedef T ClassType;
  typedef R ReturnType;
  typedef TypeList <P1, TypeList <P2, TypeList <P3, TypeList <P4, TypeList <P5, TypeList <P6, TypeList <P7> > > > > > > Params;
  static R call (T* const obj, DeclType fp, TypeListValues <Params> tvl)
  {
    return (obj->*fp)(tvl.hd, tvl.tl.hd, tvl.tl.tl.hd, tvl.tl.tl.tl.hd,
      tvl.tl.tl.tl.tl.hd, tvl.tl.tl.tl.tl.tl.hd,
      tvl.tl.tl.tl.tl.tl.tl.hd);
  }
};

template <class T, typename R, typename P1, typename P2, typename P3, typename P4, typename P5, typename P6, typename P7, typename P8, typename D>
struct FuncTraits <R (T::*) (P1, P2, P3, P4, P5, P6, P7, P8), D>
{
  static bool const isMemberFunction = true;
  static bool const isConstMemberFunction = false;
  typedef D DeclType;
  typedef T ClassType;
  typedef R ReturnType;
  typedef TypeList <P1, TypeList <P2, TypeList <P3, TypeList <P4, TypeList <P5, TypeList <P6, TypeList <P7, TypeList <P8> > > > > > > > Params;
  static R call (T* const obj, DeclType fp, TypeListValues <Params> tvl)
  {
    return (obj->*fp)(tvl.hd, tvl.tl.hd, tvl.tl.tl.hd, tvl.tl.tl.tl.hd,
      tvl.tl.tl.tl.tl.hd, tvl.tl.tl.tl.tl.tl.hd,
      tvl.tl.tl.tl.tl.tl.tl.hd, tvl.tl.tl.tl.tl.tl.tl.tl.hd);
  }
};

/* Const member function pointers. */

template <class T, typename R, typename D>
struct FuncTraits <R (T::*) () const, D>
{
  static bool const isMemberFunction = true;
  static bool const isConstMemberFunction = true;
  typedef D DeclType;
  typedef T ClassType;
  typedef R ReturnType;
  typedef None Params;
  static R call (T const* const obj, DeclType fp, TypeListValues <Params> const&)
  {
    return (obj->*fp)();
  }
};

template <class T, typename R, typename P1, typename D>
struct FuncTraits <R (T::*) (P1) const, D>
{
  static bool const isMemberFunction = true;
  static bool const isConstMemberFunction = true;
  typedef D DeclType;
  typedef T ClassType;
  typedef R ReturnType;
  typedef TypeList <P1> Params;
  static R call (T const* const obj, DeclType fp, TypeListValues <Params> tvl)
  {
    return (obj->*fp)(tvl.hd);
  }
};

template <class T, typename R, typename P1, typename P2, typename D>
struct FuncTraits <R (T::*) (P1, P2) const, D>
{
  static bool const isMemberFunction = true;
  static bool const isConstMemberFunction = true;
  typedef D DeclType;
  typedef T ClassType;
  typedef R ReturnType;
  typedef TypeList <P1, TypeList <P2> > Params;
  static R call (T const* const obj, R (T::*fp) (P1, P2) const,
    TypeListValues <Params> tvl)
  {
    return (obj->*fp)(tvl.hd, tvl.tl.hd);
  }
};

template <class T, typename R, typename P1, typename P2, typename P3, typename D>
struct FuncTraits <R (T::*) (P1, P2, P3) const, D>
{
  static bool const isMemberFunction = true;
  static bool const isConstMemberFunction = true;
  typedef D DeclType;
  typedef T ClassType;
  typedef R ReturnType;
  typedef TypeList <P1, TypeList <P2, TypeList <P3> > > Params;
  static R call (T const* const obj, DeclType fp, TypeListValues <Params> tvl)
  {
    return (obj->*fp)(tvl.hd, tvl.tl.hd, tvl.tl.tl.hd);
  }
};

template <class T, typename R, typename P1, typename P2, typename P3, typename P4, typename D>
struct FuncTraits <R (T::*) (P1, P2, P3, P4) const, D>
{
  static bool const isMemberFunction = true;
  static bool const isConstMemberFunction = true;
  typedef D DeclType;
  typedef T ClassType;
  typedef R ReturnType;
  typedef TypeList <P1, TypeList <P2, TypeList <P3, TypeList <P4> > > > Params;
  static R call (T const* const obj, DeclType fp, TypeListValues <Params> tvl)
  {
    return (obj->*fp)(tvl.hd, tvl.tl.hd, tvl.tl.tl.hd, tvl.tl.tl.tl.hd);
  }
};

template <class T, typename R, typename P1, typename P2, typename P3, typename P4, typename P5, typename D>
struct FuncTraits <R (T::*) (P1, P2, P3, P4, P5) const, D>
{
  static bool const isMemberFunction = true;
  static bool const isConstMemberFunction = true;
  typedef D DeclType;
  typedef T ClassType;
  typedef R ReturnType;
  typedef TypeList <P1, TypeList <P2, TypeList <P3, TypeList <P4, TypeList <P5> > > > > Params;
  static R call (T const* const obj, DeclType fp, TypeListValues <Params> tvl)
  {
    return (obj->*fp)(tvl.hd, tvl.tl.hd, tvl.tl.tl.hd, tvl.tl.tl.tl.hd,
      tvl.tl.tl.tl.tl.hd);
  }
};

template <class T, typename R, typename P1, typename P2, typename P3, typename P4, typename P5, typename P6, typename D>
struct FuncTraits <R (T::*) (P1, P2, P3, P4, P5, P6) const, D>
{
  static bool const isMemberFunction = true;
  static bool const isConstMemberFunction = true;
  typedef D DeclType;
  typedef T ClassType;
  typedef R ReturnType;
  typedef TypeList <P1, TypeList <P2, TypeList <P3, TypeList <P4, TypeList <P5, TypeList <P6> > > > > > Params;
  static R call (T const* const obj, DeclType fp, TypeListValues <Params> tvl)
  {
    return (obj->*fp)(tvl.hd, tvl.tl.hd, tvl.tl.tl.hd, tvl.tl.tl.tl.hd,
      tvl.tl.tl.tl.tl.hd, tvl.tl.tl.tl.tl.tl.hd);
  }
};

template <class T, typename R, typename P1, typename P2, typename P3, typename P4, typename P5, typename P6, typename P7, typename D>
struct FuncTraits <R (T::*) (P1, P2, P3, P4, P5, P6, P7) const, D>
{
  static bool const isMemberFunction = true;
  static bool const isConstMemberFunction = true;
  typedef D DeclType;
  typedef T ClassType;
  typedef R ReturnType;
  typedef TypeList <P1, TypeList <P2, TypeList <P3, TypeList <P4, TypeList <P5, TypeList <P6, TypeList <P7> > > > > > > Params;
  static R call (T const* const obj, DeclType fp, TypeListValues <Params> tvl)
  {
    return (obj->*fp)(tvl.hd, tvl.tl.hd, tvl.tl.tl.hd, tvl.tl.tl.tl.hd,
      tvl.tl.tl.tl.tl.hd, tvl.tl.tl.tl.tl.tl.hd,
      tvl.tl.tl.tl.tl.tl.tl.hd);
  }
};

template <class T, typename R, typename P1, typename P2, typename P3, typename P4, typename P5, typename P6, typename P7, typename P8, typename D>
struct FuncTraits <R (T::*) (P1, P2, P3, P4, P5, P6, P7, P8) const, D>
{
  static bool const isMemberFunction = true;
  static bool const isConstMemberFunction = true;
  typedef D DeclType;
  typedef T ClassType;
  typedef R ReturnType;
  typedef TypeList <P1, TypeList <P2, TypeList <P3, TypeList <P4, TypeList <P5, TypeList <P6, TypeList <P7, TypeList <P8> > > > > > > > Params;
  static R call (T const* const obj, DeclType fp, TypeListValues <Params> tvl)
  {
    return (obj->*fp)(tvl.hd, tvl.tl.hd, tvl.tl.tl.hd, tvl.tl.tl.tl.hd,
      tvl.tl.tl.tl.tl.hd, tvl.tl.tl.tl.tl.tl.hd,
      tvl.tl.tl.tl.tl.tl.tl.hd, tvl.tl.tl.tl.tl.tl.tl.tl.hd);
  }
};

#if defined (THROWSPEC)

/* Ordinary function pointers. */

template <typename R, typename D>
struct FuncTraits <R (*) () THROWSPEC, D>
{
  static bool const isMemberFunction = false;
  typedef D DeclType;
  typedef R ReturnType;
  typedef None Params;
  static R call (DeclType fp, TypeListValues <Params> const&)
  {
    return fp ();
  }
};

template <typename R, typename P1, typename D>
struct FuncTraits <R (*) (P1) THROWSPEC, D>
{
  static bool const isMemberFunction = false;
  typedef D DeclType;
  typedef R ReturnType;
  typedef TypeList <P1> Params;
  static R call (DeclType fp, TypeListValues <Params> tvl)
  {
    return fp (tvl.hd);
  }
};

template <typename R, typename P1, typename P2, typename D>
struct FuncTraits <R (*) (P1, P2) THROWSPEC, D>
{
  static bool const isMemberFunction = false;
  typedef D DeclType;
  typedef R ReturnType;
  typedef TypeList <P1, TypeList <P2> > Params;
  static R call (DeclType fp, TypeListValues <Params> tvl)
  {
    return fp (tvl.hd, tvl.tl.hd);
  }
};

template <typename R, typename P1, typename P2, typename P3, typename D>
struct FuncTraits <R (*) (P1, P2, P3) THROWSPEC, D>
{
  static bool const isMemberFunction = false;
  typedef D DeclType;
  typedef R ReturnType;
  typedef TypeList <P1, TypeList <P2, TypeList <P3> > > Params;
  static R call (DeclType fp, TypeListValues <Params> tvl)
  {
    return fp (tvl.hd, tvl.tl.hd, tvl.tl.tl.hd);
  }
};

template <typename R, typename P1, typename P2, typename P3, typename P4, typename D>
struct FuncTraits <R (*) (P1, P2, P3, P4) THROWSPEC, D>
{
  static bool const isMemberFunction = false;
  typedef D DeclType;
  typedef R ReturnType;
  typedef TypeList <P1, TypeList <P2, TypeList <P3, TypeList <P4> > > > Params;
  static R call (DeclType fp, TypeListValues <Params> tvl)
  {
    return fp (tvl.hd, tvl.tl.hd, tvl.tl.tl.hd, tvl.tl.tl.tl.hd);
  }
};

template <typename R, typename P1, typename P2, typename P3, typename P4, typename P5, typename D>
struct FuncTraits <R (*) (P1, P2, P3, P4, P5) THROWSPEC, D>
{
  static bool const isMemberFunction = false;
  typedef D DeclType;
  typedef R ReturnType;
  typedef TypeList <P1, TypeList <P2, TypeList <P3, TypeList <P4, TypeList <P5> > > > > Params;
  static R call (DeclType fp, TypeListValues <Params> tvl)
  {
    return fp (tvl.hd, tvl.tl.hd, tvl.tl.tl.hd, tvl.tl.tl.tl.hd,
      tvl.tl.tl.tl.tl.hd);
  }
};

template <typename R, typename P1, typename P2, typename P3, typename P4, typename P5, typename P6, typename D>
struct FuncTraits <R (*) (P1, P2, P3, P4, P5, P6) THROWSPEC, D>
{
  static bool const isMemberFunction = false;
  typedef D DeclType;
  typedef R ReturnType;
  typedef TypeList <P1, TypeList <P2, TypeList <P3, TypeList <P4, TypeList <P5,  TypeList <P6> > > > > > Params;
  static R call (DeclType fp, TypeListValues <Params> tvl)
  {
    return fp (tvl.hd, tvl.tl.hd, tvl.tl.tl.hd, tvl.tl.tl.tl.hd,
      tvl.tl.tl.tl.tl.hd, tvl.tl.tl.tl.tl.tl.hd);
  }
};

template <typename R, typename P1, typename P2, typename P3, typename P4, typename P5, typename P6, typename P7, typename D>
struct FuncTraits <R (*) (P1, P2, P3, P4, P5, P6, P7) THROWSPEC, D>
{
  static bool const isMemberFunction = false;
  typedef D DeclType;
  typedef R ReturnType;
  typedef TypeList <P1, TypeList <P2, TypeList <P3, TypeList <P4, TypeList <P5, TypeList <P6, TypeList <P7> > > > > > > Params;
  static R call (DeclType fp, TypeListValues <Params> tvl)
  {
    return fp (tvl.hd, tvl.tl.hd, tvl.tl.tl.hd, tvl.tl.tl.tl.hd,
      tvl.tl.tl.tl.tl.hd, tvl.tl.tl.tl.tl.tl.hd,
      tvl.tl.tl.tl.tl.tl.tl.hd);
  }
};

template <typename R, typename P1, typename P2, typename P3, typename P4, typename P5, typename P6, typename P7, typename P8, typename D>
struct FuncTraits <R (*) (P1, P2, P3, P4, P5, P6, P7, P8) THROWSPEC, D>
{
  static bool const isMemberFunction = false;
  typedef D DeclType;
  typedef R ReturnType;
  typedef TypeList <P1, TypeList <P2, TypeList <P3, TypeList <P4, TypeList <P5, TypeList <P6, TypeList <P7, TypeList <P8> > > > > > > > Params;
  static R call (DeclType fp, TypeListValues <Params> tvl)
  {
    return fp (tvl.hd, tvl.tl.hd, tvl.tl.tl.hd, tvl.tl.tl.tl.hd,
      tvl.tl.tl.tl.tl.hd, tvl.tl.tl.tl.tl.tl.hd,
      tvl.tl.tl.tl.tl.tl.tl.hd, tvl.tl.tl.tl.tl.tl.tl.tl.hd);
  }
};

/* Non-const member function pointers. */

template <class T, typename R, typename D>
struct FuncTraits <R (T::*) () THROWSPEC, D>
{
  static bool const isMemberFunction = true;
  static bool const isConstMemberFunction = false;
  typedef D DeclType;
  typedef T ClassType;
  typedef R ReturnType;
  typedef None Params;
  static R call (T* const obj, DeclType fp, TypeListValues <Params> const&)
  {
    return (obj->*fp)();
  }
};

template <class T, typename R, typename P1, typename D>
struct FuncTraits <R (T::*) (P1) THROWSPEC, D>
{
  static bool const isMemberFunction = true;
  static bool const isConstMemberFunction = false;
  typedef D DeclType;
  typedef T ClassType;
  typedef R ReturnType;
  typedef TypeList <P1> Params;
  static R call (T* const obj, DeclType fp, TypeListValues <Params> tvl)
  {
    return (obj->*fp)(tvl.hd);
  }
};

template <class T, typename R, typename P1, typename P2, typename D>
struct FuncTraits <R (T::*) (P1, P2) THROWSPEC, D>
{
  static bool const isMemberFunction = true;
  static bool const isConstMemberFunction = false;
  typedef D DeclType;
  typedef T ClassType;
  typedef R ReturnType;
  typedef TypeList <P1, TypeList <P2> > Params;
  static R call (T* const obj, DeclType fp, TypeListValues <Params> tvl)
  {
    return (obj->*fp)(tvl.hd, tvl.tl.hd);
  }
};

template <class T, typename R, typename P1, typename P2, typename P3, typename D>
struct FuncTraits <R (T::*) (P1, P2, P3) THROWSPEC, D>
{
  static bool const isMemberFunction = true;
  static bool const isConstMemberFunction = false;
  typedef D DeclType;
  typedef T ClassType;
  typedef R ReturnType;
  typedef TypeList <P1, TypeList <P2, TypeList <P3> > > Params;
  static R call (T* const obj, DeclType fp, TypeListValues <Params> tvl)
  {
    return (obj->*fp)(tvl.hd, tvl.tl.hd, tvl.tl.tl.hd);
  }
};

template <class T, typename R, typename P1, typename P2, typename P3, typename P4, typename D>
struct FuncTraits <R (T::*) (P1, P2, P3, P4) THROWSPEC, D>
{
  static bool const isMemberFunction = true;
  static bool const isConstMemberFunction = false;
  typedef D DeclType;
  typedef T ClassType;
  typedef R ReturnType;
  typedef TypeList <P1, TypeList <P2, TypeList <P3, TypeList <P4> > > > Params;
  static R call (T* const obj, DeclType fp, TypeListValues <Params> tvl)
  {
    return (obj->*fp)(tvl.hd, tvl.tl.hd, tvl.tl.tl.hd, tvl.tl.tl.tl.hd);
  }
};

template <class T, typename R, typename P1, typename P2, typename P3, typename P4, typename P5, typename D>
struct FuncTraits <R (T::*) (P1, P2, P3, P4, P5) THROWSPEC, D>
{
  static bool const isMemberFunction = true;
  static bool const isConstMemberFunction = false;
  typedef D DeclType;
  typedef T ClassType;
  typedef R ReturnType;
  typedef TypeList <P1, TypeList <P2, TypeList <P3, TypeList <P4, TypeList <P5> > > > > Params;
  static R call (T* const obj, DeclType fp, TypeListValues <Params> tvl)
  {
    return (obj->*fp)(tvl.hd, tvl.tl.hd, tvl.tl.tl.hd, tvl.tl.tl.tl.hd,
      tvl.tl.tl.tl.tl.hd);
  }
};

template <class T, typename R, typename P1, typename P2, typename P3, typename P4, typename P5, typename P6, typename D>
struct FuncTraits <R (T::*) (P1, P2, P3, P4, P5, P6) THROWSPEC, D>
{
  static bool const isMemberFunction = true;
  static bool const isConstMemberFunction = false;
  typedef D DeclType;
  typedef T ClassType;
  typedef R ReturnType;
  typedef TypeList <P1, TypeList <P2, TypeList <P3, TypeList <P4, TypeList <P5, TypeList <P6> > > > > > Params;
  static R call (T* const obj, DeclType fp, TypeListValues <Params> tvl)
  {
    return (obj->*fp)(tvl.hd, tvl.tl.hd, tvl.tl.tl.hd, tvl.tl.tl.tl.hd,
      tvl.tl.tl.tl.tl.hd, tvl.tl.tl.tl.tl.tl.hd);
  }
};

template <class T, typename R, typename P1, typename P2, typename P3, typename P4, typename P5, typename P6, typename P7, typename D>
struct FuncTraits <R (T::*) (P1, P2, P3, P4, P5, P6, P7) THROWSPEC, D>
{
  static bool const isMemberFunction = true;
  static bool const isConstMemberFunction = false;
  typedef D DeclType;
  typedef T ClassType;
  typedef R ReturnType;
  typedef TypeList <P1, TypeList <P2, TypeList <P3, TypeList <P4, TypeList <P5, TypeList <P6, TypeList <P7> > > > > > > Params;
  static R call (T* const obj, DeclType fp, TypeListValues <Params> tvl)
  {
    return (obj->*fp)(tvl.hd, tvl.tl.hd, tvl.tl.tl.hd, tvl.tl.tl.tl.hd,
      tvl.tl.tl.tl.tl.hd, tvl.tl.tl.tl.tl.tl.hd,
      tvl.tl.tl.tl.tl.tl.tl.hd);
  }
};

template <class T, typename R, typename P1, typename P2, typename P3, typename P4, typename P5, typename P6, typename P7, typename P8, typename D>
struct FuncTraits <R (T::*) (P1, P2, P3, P4, P5, P6, P7, P8) THROWSPEC, D>
{
  static bool const isMemberFunction = true;
  static bool const isConstMemberFunction = false;
  typedef D DeclType;
  typedef T ClassType;
  typedef R ReturnType;
  typedef TypeList <P1, TypeList <P2, TypeList <P3, TypeList <P4, TypeList <P5, TypeList <P6, TypeList <P7, TypeList <P8> > > > > > > > Params;
  static R call (T* const obj, DeclType fp, TypeListValues <Params> tvl)
  {
    return (obj->*fp)(tvl.hd, tvl.tl.hd, tvl.tl.tl.hd, tvl.tl.tl.tl.hd,
      tvl.tl.tl.tl.tl.hd, tvl.tl.tl.tl.tl.tl.hd,
      tvl.tl.tl.tl.tl.tl.tl.hd, tvl.tl.tl.tl.tl.tl.tl.tl.hd);
  }
};

/* Const member function pointers. */

template <class T, typename R, typename D>
struct FuncTraits <R (T::*) () const THROWSPEC, D>
{
  static bool const isMemberFunction = true;
  static bool const isConstMemberFunction = true;
  typedef D DeclType;
  typedef T ClassType;
  typedef R ReturnType;
  typedef None Params;
  static R call (T const* const obj, DeclType fp, TypeListValues <Params> const&)
  {
    (void)tvl;
    return (obj->*fp)();
  }
};

template <class T, typename R, typename P1, typename D>
struct FuncTraits <R (T::*) (P1) const THROWSPEC, D>
{
  static bool const isMemberFunction = true;
  static bool const isConstMemberFunction = true;
  typedef D DeclType;
  typedef T ClassType;
  typedef R ReturnType;
  typedef TypeList <P1> Params;
  static R call (T const* const obj, DeclType fp, TypeListValues <Params> tvl)
  {
    return (obj->*fp)(tvl.hd);
  }
};

template <class T, typename R, typename P1, typename P2, typename D>
struct FuncTraits <R (T::*) (P1, P2) const THROWSPEC, D>
{
  static bool const isMemberFunction = true;
  static bool const isConstMemberFunction = true;
  typedef D DeclType;
  typedef T ClassType;
  typedef R ReturnType;
  typedef TypeList <P1, TypeList <P2> > Params;
  static R call (T const* const obj, DeclType fp, TypeListValues <Params> tvl)
  {
    return (obj->*fp)(tvl.hd, tvl.tl.hd);
  }
};

template <class T, typename R, typename P1, typename P2, typename P3, typename D>
struct FuncTraits <R (T::*) (P1, P2, P3) const THROWSPEC, D>
{
  static bool const isMemberFunction = true;
  static bool const isConstMemberFunction = true;
  typedef D DeclType;
  typedef T ClassType;
  typedef R ReturnType;
  typedef TypeList <P1, TypeList <P2, TypeList <P3> > > Params;
  static R call (T const* const obj, DeclType fp, TypeListValues <Params> tvl)
  {
    return (obj->*fp)(tvl.hd, tvl.tl.hd, tvl.tl.tl.hd);
  }
};

template <class T, typename R, typename P1, typename P2, typename P3, typename P4, typename D>
struct FuncTraits <R (T::*) (P1, P2, P3, P4) const THROWSPEC, D>
{
  static bool const isMemberFunction = true;
  static bool const isConstMemberFunction = true;
  typedef D DeclType;
  typedef T ClassType;
  typedef R ReturnType;
  typedef TypeList <P1, TypeList <P2, TypeList <P3, TypeList <P4> > > > Params;
  static R call (T const* const obj, DeclType fp, TypeListValues <Params> tvl)
  {
    return (obj->*fp)(tvl.hd, tvl.tl.hd, tvl.tl.tl.hd, tvl.tl.tl.tl.hd);
  }
};

template <class T, typename R, typename P1, typename P2, typename P3, typename P4, typename P5, typename D>
struct FuncTraits <R (T::*) (P1, P2, P3, P4, P5) const THROWSPEC, D>
{
  static bool const isMemberFunction = true;
  static bool const isConstMemberFunction = true;
  typedef D DeclType;
  typedef T ClassType;
  typedef R ReturnType;
  typedef TypeList <P1, TypeList <P2, TypeList <P3, TypeList <P4, TypeList <P5> > > > > Params;
  static R call (T const* const obj, DeclType fp, TypeListValues <Params> tvl)
  {
    return (obj->*fp)(tvl.hd, tvl.tl.hd, tvl.tl.tl.hd, tvl.tl.tl.tl.hd,
      tvl.tl.tl.tl.tl.hd);
  }
};

template <class T, typename R, typename P1, typename P2, typename P3, typename P4, typename P5, typename P6, typename D>
struct FuncTraits <R (T::*) (P1, P2, P3, P4, P5, P6) const THROWSPEC, D>
{
  static bool const isMemberFunction = true;
  static bool const isConstMemberFunction = true;
  typedef D DeclType;
  typedef T ClassType;
  typedef R ReturnType;
  typedef TypeList <P1, TypeList <P2, TypeList <P3, TypeList <P4, TypeList <P5, TypeList <P6> > > > > > Params;
  static R call (T const* const obj, DeclType fp, TypeListValues <Params> tvl)
  {
    return (obj->*fp)(tvl.hd, tvl.tl.hd, tvl.tl.tl.hd, tvl.tl.tl.tl.hd,
      tvl.tl.tl.tl.tl.hd, tvl.tl.tl.tl.tl.tl.hd);
  }
};

template <class T, typename R, typename P1, typename P2, typename P3, typename P4, typename P5, typename P6, typename P7, typename D>
struct FuncTraits <R (T::*) (P1, P2, P3, P4, P5, P6, P7) const THROWSPEC, D>
{
  static bool const isMemberFunction = true;
  static bool const isConstMemberFunction = true;
  typedef D DeclType;
  typedef T ClassType;
  typedef R ReturnType;
  typedef TypeList <P1, TypeList <P2, TypeList <P3, TypeList <P4, TypeList <P5, TypeList <P6, TypeList <P7> > > > > > > Params;
  static R call (T const* const obj, DeclType fp, TypeListValues <Params> tvl)
  {
    return (obj->*fp)(tvl.hd, tvl.tl.hd, tvl.tl.tl.hd, tvl.tl.tl.tl.hd,
      tvl.tl.tl.tl.tl.hd, tvl.tl.tl.tl.tl.tl.hd,
      tvl.tl.tl.tl.tl.tl.tl.hd);
  }
};

template <class T, typename R, typename P1, typename P2, typename P3, typename P4, typename P5, typename P6, typename P7, typename P8, typename D>
struct FuncTraits <R (T::*) (P1, P2, P3, P4, P5, P6, P7, P8) const THROWSPEC, D>
{
  static bool const isMemberFunction = true;
  static bool const isConstMemberFunction = true;
  typedef D DeclType;
  typedef T ClassType;
  typedef R ReturnType;
  typedef TypeList <P1, TypeList <P2, TypeList <P3, TypeList <P4, TypeList <P5, TypeList <P6, TypeList <P7, TypeList <P8> > > > > > > > Params;
  static R call (T const* const obj, DeclType fp, TypeListValues <Params> tvl)
  {
    return (obj->*fp)(tvl.hd, tvl.tl.hd, tvl.tl.tl.hd, tvl.tl.tl.tl.hd,
      tvl.tl.tl.tl.tl.hd, tvl.tl.tl.tl.tl.tl.hd,
      tvl.tl.tl.tl.tl.tl.tl.hd, tvl.tl.tl.tl.tl.tl.tl.tl.hd);
  }
};

#endif

/*
* Constructor generators.  These templates allow you to call operator new and
* pass the contents of a type/value list to the Constructor.  Like the
* function pointer containers, these are only defined up to 8 parameters.
*/

/** Constructor generators.

    These templates call operator new with the contents of a type/value
    list passed to the Constructor with up to 8 parameters. Two versions
    of call() are provided. One performs a regular new, the other performs
    a placement new.
*/
template <class T, typename List>
struct Constructor {};

template <class T>
struct Constructor <T, None>
{
  static T* call (TypeListValues <None> const&)
  {
    return new T;
  }
  static T* call (void* mem, TypeListValues <None> const&)
  {
    return new (mem) T;
  }
};

template <class T, class P1>
struct Constructor <T, TypeList <P1> >
{
  static T* call (const TypeListValues<TypeList <P1> > &tvl)
  {
    return new T(tvl.hd);
  }
  static T* call (void* mem, const TypeListValues<TypeList <P1> > &tvl)
  {
    return new (mem) T(tvl.hd);
  }
};

template <class T, class P1, class P2>
struct Constructor <T, TypeList <P1, TypeList <P2> > >
{
  static T* call (const TypeListValues<TypeList <P1, TypeList <P2> > > &tvl)
  {
    return new T(tvl.hd, tvl.tl.hd);
  }
  static T* call (void* mem, const TypeListValues<TypeList <P1, TypeList <P2> > > &tvl)
  {
    return new (mem) T(tvl.hd, tvl.tl.hd);
  }
};

template <class T, class P1, class P2, class P3>
struct Constructor <T, TypeList <P1, TypeList <P2, TypeList <P3> > > >
{
  static T* call (const TypeListValues<TypeList <P1, TypeList <P2,
    TypeList <P3> > > > &tvl)
  {
    return new T(tvl.hd, tvl.tl.hd, tvl.tl.tl.hd);
  }
  static T* call (void* mem, const TypeListValues<TypeList <P1, TypeList <P2,
    TypeList <P3> > > > &tvl)
  {
    return new (mem) T(tvl.hd, tvl.tl.hd, tvl.tl.tl.hd);
  }
};

template <class T, class P1, class P2, class P3, class P4>
struct Constructor <T, TypeList <P1, TypeList <P2, TypeList <P3,
  TypeList <P4> > > > >
{
  static T* call (const TypeListValues<TypeList <P1, TypeList <P2,
    TypeList <P3, TypeList <P4> > > > > &tvl)
  {
    return new T(tvl.hd, tvl.tl.hd, tvl.tl.tl.hd, tvl.tl.tl.tl.hd);
  }
  static T* call (void* mem, const TypeListValues<TypeList <P1, TypeList <P2,
    TypeList <P3, TypeList <P4> > > > > &tvl)
  {
    return new (mem) T(tvl.hd, tvl.tl.hd, tvl.tl.tl.hd, tvl.tl.tl.tl.hd);
  }
};

template <class T, class P1, class P2, class P3, class P4,
  class P5>
struct Constructor <T, TypeList <P1, TypeList <P2, TypeList <P3,
  TypeList <P4, TypeList <P5> > > > > >
{
  static T* call (const TypeListValues<TypeList <P1, TypeList <P2,
    TypeList <P3, TypeList <P4, TypeList <P5> > > > > > &tvl)
  {
    return new T(tvl.hd, tvl.tl.hd, tvl.tl.tl.hd, tvl.tl.tl.tl.hd,
      tvl.tl.tl.tl.tl.hd);
  }
  static T* call (void* mem, const TypeListValues<TypeList <P1, TypeList <P2,
    TypeList <P3, TypeList <P4, TypeList <P5> > > > > > &tvl)
  {
    return new (mem) T(tvl.hd, tvl.tl.hd, tvl.tl.tl.hd, tvl.tl.tl.tl.hd,
      tvl.tl.tl.tl.tl.hd);
  }
};

template <class T, class P1, class P2, class P3, class P4,
  class P5, class P6>
struct Constructor <T, TypeList <P1, TypeList <P2, TypeList <P3,
  TypeList <P4, TypeList <P5, TypeList <P6> > > > > > >
{
  static T* call (const TypeListValues<TypeList <P1, TypeList <P2,
    TypeList <P3, TypeList <P4, TypeList <P5, TypeList <P6> > > > > > > &tvl)
  {
    return new T(tvl.hd, tvl.tl.hd, tvl.tl.tl.hd, tvl.tl.tl.tl.hd,
      tvl.tl.tl.tl.tl.hd, tvl.tl.tl.tl.tl.tl.hd);
  }
  static T* call (void* mem, const TypeListValues<TypeList <P1, TypeList <P2,
    TypeList <P3, TypeList <P4, TypeList <P5, TypeList <P6> > > > > > > &tvl)
  {
    return new (mem) T(tvl.hd, tvl.tl.hd, tvl.tl.tl.hd, tvl.tl.tl.tl.hd,
      tvl.tl.tl.tl.tl.hd, tvl.tl.tl.tl.tl.tl.hd);
  }
};

template <class T, class P1, class P2, class P3, class P4,
  class P5, class P6, class P7>
struct Constructor <T, TypeList <P1, TypeList <P2, TypeList <P3,
  TypeList <P4, TypeList <P5, TypeList <P6, TypeList <P7> > > > > > > >
{
  static T* call (const TypeListValues<TypeList <P1, TypeList <P2,
    TypeList <P3, TypeList <P4, TypeList <P5, TypeList <P6,
    TypeList <P7> > > > > > > > &tvl)
  {
    return new T(tvl.hd, tvl.tl.hd, tvl.tl.tl.hd, tvl.tl.tl.tl.hd,
      tvl.tl.tl.tl.tl.hd, tvl.tl.tl.tl.tl.tl.hd,
      tvl.tl.tl.tl.tl.tl.tl.hd);
  }
  static T* call (void* mem, const TypeListValues<TypeList <P1, TypeList <P2,
    TypeList <P3, TypeList <P4, TypeList <P5, TypeList <P6,
    TypeList <P7> > > > > > > > &tvl)
  {
    return new (mem) T(tvl.hd, tvl.tl.hd, tvl.tl.tl.hd, tvl.tl.tl.tl.hd,
      tvl.tl.tl.tl.tl.hd, tvl.tl.tl.tl.tl.tl.hd,
      tvl.tl.tl.tl.tl.tl.tl.hd);
  }
};

template <class T, class P1, class P2, class P3, class P4,
  class P5, class P6, class P7, class P8>
struct Constructor <T, TypeList <P1, TypeList <P2, TypeList <P3,
  TypeList <P4, TypeList <P5, TypeList <P6, TypeList <P7, 
  TypeList <P8> > > > > > > > >
{
  static T* call (const TypeListValues<TypeList <P1, TypeList <P2,
    TypeList <P3, TypeList <P4, TypeList <P5, TypeList <P6,
    TypeList <P7, TypeList <P8> > > > > > > > > &tvl)
  {
    return new T(tvl.hd, tvl.tl.hd, tvl.tl.tl.hd, tvl.tl.tl.tl.hd,
      tvl.tl.tl.tl.tl.hd, tvl.tl.tl.tl.tl.tl.hd,
      tvl.tl.tl.tl.tl.tl.tl.hd, tvl.tl.tl.tl.tl.tl.tl.tl.hd);
  }
  static T* call (void* mem, const TypeListValues<TypeList <P1, TypeList <P2,
    TypeList <P3, TypeList <P4, TypeList <P5, TypeList <P6,
    TypeList <P7, TypeList <P8> > > > > > > > > &tvl)
  {
    return new (mem) T(tvl.hd, tvl.tl.hd, tvl.tl.tl.hd, tvl.tl.tl.tl.hd,
      tvl.tl.tl.tl.tl.hd, tvl.tl.tl.tl.tl.tl.hd,
      tvl.tl.tl.tl.tl.tl.tl.hd, tvl.tl.tl.tl.tl.tl.tl.tl.hd);
  }
};

//==============================================================================

// Forward declaration required.
template <class T>
struct Stack;

//------------------------------------------------------------------------------
/**
  Container traits.

  Unspecialized ContainerTraits has the isNotContainer typedef for SFINAE. All
  user defined containers must supply an appropriate specialization for
  ContinerTraits (without the typedef isNotContainer). The containers that come
  with LuaBridge also come with the appropriate ContainerTraits specialization.
  See the corresponding declaration for details.

  A specialization of ContainerTraits for some generic type ContainerType
  looks like this:

  template <class T>
  struct ContainerTraits <ContainerType <T> >
  {
    typedef typename T Type;

    static T* get (ContainerType <T> const& c)
    {
      return c.get (); // Implementation-dependent on ContainerType
    }
  };
*/
template <class T>
struct ContainerTraits
{
  typedef bool isNotContainer;
};

//==============================================================================

#if LUA_VERSION_NUM < 502
/**
  Helpers for Lua versions prior to 5.2.0.
*/

inline int lua_absindex (lua_State *L, int idx)
{
  if (idx > LUA_REGISTRYINDEX && idx < 0)
    return lua_gettop (L) + idx + 1;
  else
    return idx;
}

inline void lua_rawgetp (lua_State *L, int idx, void const* p)
{
  idx = lua_absindex (L, idx);
  lua_pushlightuserdata (L, const_cast <void*> (p));
  lua_rawget (L,idx);
}

inline void lua_rawsetp (lua_State *L, int idx, void const* p)
{
  idx = lua_absindex (L, idx);
  lua_pushlightuserdata (L, const_cast <void*> (p));
  // put key behind value
  lua_insert (L, -2);
  lua_rawset (L, idx);
}
#endif

<<<<<<< HEAD
=======
//------------------------------------------------------------------------------
>>>>>>> 5d12f8a3
/**
  Get a table value, bypassing metamethods.
*/  
inline void rawgetfield (lua_State* const L, int index, char const* const key)
{
  assert (lua_istable (L, index));
  index = lua_absindex (L, index);
  lua_pushstring (L, key);
  lua_rawget (L, index);
}

//------------------------------------------------------------------------------
/**
  Set a table value, bypassing metamethods.
*/  
inline void rawsetfield (lua_State* const L, int index, char const* const key)
{
  assert (lua_istable (L, index));
  index = lua_absindex (L, index);
  lua_pushstring (L, key);
  lua_insert (L, -2);
  lua_rawset (L, index);
}

//==============================================================================

namespace Detail
{
  //----------------------------------------------------------------------------
  /**
    Control security options.
  */
  class Security
  {
  public:
    static bool hideMetatables ()
    {
      return getSettings().hideMetatables;
    }

    static void setHideMetatables (bool shouldHide)
    {
      getSettings().hideMetatables = shouldHide;
    }

  private:
    struct Settings
    {
      Settings ()
        : hideMetatables (true)
      {
      }

      bool hideMetatables;
    };

    static Settings& getSettings ()
    {
      static Settings settings;
      return settings;
    }
  };

  //----------------------------------------------------------------------------
  struct TypeTraits
  {
    //--------------------------------------------------------------------------
    /**
      Determine if type T is a container.

      To be considered a container, there must be a specialization of
      ContainerTraits with the required fields.
    */
    template <typename T>
    class isContainer
    {
      typedef char yes[1]; // sizeof (yes) == 1
      typedef char no [2]; // sizeof (no)  == 2

      template <typename C>
      static no& test (typename C::isNotContainer*);
 
      template <typename>
      static yes& test (...);
 
    public:
      static const bool value = sizeof (test <ContainerTraits <T> >(0)) == sizeof (yes);
    };

    //--------------------------------------------------------------------------
    /**
      Determine if T is const qualified.
    */
    template <class T>
    struct isConst
    {
      static bool const value = false;
    };

    template <class T>
    struct isConst <T const>
    {
      static bool const value = true;
    };

    //--------------------------------------------------------------------------
    /**
      Strip the const qualifier from T.
    */
    template <class T>
    struct removeConst
    {
      typedef T Type;
    };

    template <class T>
    struct removeConst <T const>
    {
      typedef T Type;
    };
  };

  //============================================================================
  /**
    Return the identity pointer for our lightuserdata tokens.

    LuaBridge metatables are tagged with a security "token." The token is a
    lightuserdata created from the identity pointer, used as a key in the
    metatable. The value is a boolean = true, although any value could have been
    used.

    Because of Lua's dynamic typing and our improvised system of imposing C++
    class structure, there is the possibility that executing scripts may
    knowingly or unknowingly cause invalid data to get passed to the C functions
    created by LuaBridge. In particular, our security model addresses the
    following:

    Problem:

      Prove that a userdata passed to a LuaBridge C function was created by us.

    An attempt to access the memory of a foreign userdata through a pointer
    of our own type will result in undefined behavior. Our verification
    strategy is based on the security of the token used to tag our metatables.
    We will now reason about the security model.

    Axioms:

      1. Scripts cannot create a userdata (ignoring the debug lib).
      2. Scripts cannot create a lightuserdata (ignoring the debug lib).
      3. Scripts cannot set the metatable on a userdata.
      4. Our identity key is a unique pointer in the process.
      5. Our metatables have a lightuserdata identity key / value pair.
      6. Our metatables have "__metatable" set to a boolean = false.

    Lemma:

      7. Our lightuserdata is unique.

          This follows from #4.

    Lemma:

    - Lua scripts cannot read or write metatables created by LuaBridge.
      They cannot gain access to a lightuserdata

    Therefore, it is certain that if a Lua value is a userdata, the userdata
    has a metatable, and the metatable has a value for a lightuserdata key
    with this identity pointer address, that LuaBridge created the userdata.
  */
  static inline void* const getIdentityKey ()
  {
    static char value;
    return &value;
  }

  //----------------------------------------------------------------------------
  /**
    Unique registry keys for a class.

    Each registered class inserts three keys into the registry, whose
    values are the corresponding static, class, and const metatables. This
    allows a quick and reliable lookup for a metatable from a template type.
  */
  template <class T>
  class ClassInfo
  {
  public:
    /**
      Get the key for the static table.

      The static table holds the static data members, static properties, and
      static member functions for a class.
    */
    static void const* const getStaticKey ()
    {
      static char value;
      return &value;
    }

    /**
      Get the key for the class table.

      The class table holds the data members, properties, and member functions
      of a class. Read-only data and properties, and const member functions are
      also placed here (to save a lookup in the const table).
    */
    static void const* const getClassKey ()
    {
      static char value;
      return &value;
    }

    /**
      Get the key for the const table.

      The const table holds read-only data members and properties, and const
      member functions of a class.
    */
    static void const* const getConstKey ()
    {
      static char value;
      return &value;
    }
  };

  //============================================================================
  /**
    Interface to a class poiner retrievable from a userdata.
  */
  class Userdata
  {
  protected:
    void* m_p; // subclasses must set this

    //--------------------------------------------------------------------------
    /**
      Get an untyped pointer to the contained class.
    */
    inline void* const getPointer ()
    {
      return m_p;
    }

  private:
    //--------------------------------------------------------------------------
    /**
      Validate and retrieve a Userdata on the stack.

      The Userdata must exactly match the corresponding class table or
      const table, or else a Lua error is raised. This is used for the
      __gc metamethod.
    */
    static Userdata* const getExactClass (lua_State* L, int narg, void const* const classKey)
    {
      Userdata* ud = 0;
      int const index = lua_absindex (L, narg);

      bool mismatch = false;
      char const* got = 0;

      lua_rawgetp (L, LUA_REGISTRYINDEX, classKey);
      assert (lua_istable (L, -1));

      // Make sure we have a userdata.
      if (!mismatch && !lua_isuserdata (L, index))
        mismatch = true;

      // Make sure it's metatable is ours.
      if (!mismatch)
      {
        lua_getmetatable (L, index);
        lua_rawgetp (L, -1, getIdentityKey ());
        if (lua_isboolean (L, -1))
        {
          lua_pop (L, 1);
        }
        else
        {
          lua_pop (L, 2);
          mismatch = true;
        }      
      }

      if (!mismatch)
      {
        if (lua_rawequal (L, -1, -2))
        {
          // Matches class table.
          lua_pop (L, 2);
          ud = static_cast <Userdata*> (lua_touserdata (L, index));
        }
        else
        {
          rawgetfield (L, -2, "__const");
          if (lua_rawequal (L, -1, -2))
          {
            // Matches const table
            lua_pop (L, 3);
            ud = static_cast <Userdata*> (lua_touserdata (L, index));
          }
          else
          {
            // Mismatch, but its one of ours so get a type name.
            rawgetfield (L, -2, "__type");
            lua_insert (L, -4);
            lua_pop (L, 2);
            got = lua_tostring (L, -2);
            mismatch = true;
          }
        }
      }

      if (mismatch)
      {
        rawgetfield (L, -1, "__type");
        assert (lua_type (L, -1) == LUA_TSTRING);
        char const* const expected = lua_tostring (L, -1);

        if (got == 0)
          got = lua_typename (L, lua_type (L, index));

        char const* const msg = lua_pushfstring (
          L, "%s expected, got %s", expected, got);

        if (narg > 0)
          luaL_argerror (L, narg, msg);
        else
          lua_error (L);
      }

      return ud;
    }

    //--------------------------------------------------------------------------
    /**
      Validate and retrieve a Userdata on the stack.

      The Userdata must be derived from or the same as the given base class,
      identified by the key. If canBeConst is false, generates an error if
      the resulting Userdata represents to a const object. We do the type check
      first so that the error message is informative.
    */
    static Userdata* const getClass (
      lua_State* L, int const index, void const* const baseClassKey, bool const canBeConst)
    {
      assert (index > 0);
      Userdata* ud = 0;

      bool mismatch = false;
      char const* got = 0;

      lua_rawgetp (L, LUA_REGISTRYINDEX, baseClassKey);
      assert (lua_istable (L, -1));

      // Make sure we have a userdata.
      if (lua_isuserdata (L, index))
      {
        // Make sure it's metatable is ours.
        lua_getmetatable (L, index);
        lua_rawgetp (L, -1, getIdentityKey ());
        if (lua_isboolean (L, -1))
        {
          lua_pop (L, 1);

          // If __const is present, object is NOT const.
          rawgetfield (L, -1, "__const");
          assert (lua_istable (L, -1) || lua_isnil (L, -1));
          bool const isConst = lua_isnil (L, -1);
          lua_pop (L, 1);

          // Replace the class table with the const table if needed.
          if (isConst)
          {
            rawgetfield (L, -2, "__const");
            assert (lua_istable (L, -1));
            lua_replace (L, -3);
          }

          for (;;)
          {
            if (lua_rawequal (L, -1, -2))
            {
              lua_pop (L, 2);

              // Match, now check const-ness.
              if (isConst && !canBeConst)
              {
                luaL_argerror (L, index, "cannot be const");
              }
              else
              {
                ud = static_cast <Userdata*> (lua_touserdata (L, index));
                break;
              }
            }
            else
            {
              // Replace current metatable with it's base class.
              rawgetfield (L, -1, "__parent");
              lua_remove (L, -2);

              if (lua_isnil (L, -1))
              {
                // Mismatch, but its one of ours so get a type name.
                rawgetfield (L, -2, "__type");
                lua_insert (L, -4);
                lua_pop (L, 2);
                got = lua_tostring (L, -2);
                mismatch = true;
                break;
              }
            }
          }
        }
        else
        {
          lua_pop (L, 2);
          mismatch = true;
        }      
      }
      else
      {
        mismatch = true;
      }

      if (mismatch)
      {
        rawgetfield (L, -1, "__type");
        assert (lua_type (L, -1) == LUA_TSTRING);
        char const* const expected = lua_tostring (L, -1);

        if (got == 0)
          got = lua_typename (L, lua_type (L, index));

        char const* const msg = lua_pushfstring (
          L, "%s expected, got %s", expected, got);

        luaL_argerror (L, index, msg);
      }

      return ud;
    }

  public:
    virtual ~Userdata () { }

    //--------------------------------------------------------------------------
    /**
      Returns the Userdata* if the class on the Lua stack matches.

      If the class does not match, a Lua error is raised.
    */
    template <class T>
    static inline Userdata* getExact (lua_State* L, int index)
    {
      return getExactClass (L, index, ClassInfo <T>::getClassKey ());
    }

    //--------------------------------------------------------------------------
    /**
      Get a pointer to the class from the Lua stack.

      If the object is not the class or a subclass, or it violates the
      const-ness, a Lua error is raised.
    */
    template <class T>
    static inline T* get (lua_State* L, int index, bool canBeConst)
    {
      if (lua_isnil (L, index))
        return 0;
      else
        return static_cast <T*> (getClass (L, index,
          ClassInfo <T>::getClassKey (), canBeConst)->getPointer ());
    }
  };

  //----------------------------------------------------------------------------
  /**
    Wraps a class object stored in a Lua userdata.

    The lifetime of the object is managed by Lua. The object is constructed
    inside the userdata using placement new.
  */
  template <class T>
  class UserdataValue : public Userdata
  {
  private:
    UserdataValue <T> (UserdataValue <T> const&);
    UserdataValue <T> operator= (UserdataValue <T> const&);

    char m_storage [sizeof (T)];

    inline T* getObject ()
    {
      // If this fails to compile it means you forgot to provide
      // a Container specialization for your container!
      //
      return reinterpret_cast <T*> (&m_storage [0]);
    }

  private:
    /**
      Used for placement construction.
    */
    UserdataValue ()
    {
      m_p = getObject ();
    }

    ~UserdataValue ()
    {
      getObject ()->~T ();
    }

  public:
    /**
      Push a T via placement new.

      The caller is responsible for calling placement new using the
      returned uninitialized storage.
    */
    static void* place (lua_State* const L)
    {
      UserdataValue <T>* const ud = new (
        lua_newuserdata (L, sizeof (UserdataValue <T>))) UserdataValue <T> ();
      lua_rawgetp (L, LUA_REGISTRYINDEX, ClassInfo <T>::getClassKey ());
      // If this goes off it means you forgot to register the class!
      assert (lua_istable (L, -1));
      lua_setmetatable (L, -2);
      return ud->getPointer ();
    }

    /**
      Push T via copy construction from U.
    */
    template <class U>
    static inline void push (lua_State* const L, U const& u)
    {
      new (place (L)) U (u);
    }
  };

  //----------------------------------------------------------------------------
  /**
    Wraps a pointer to a class object inside a Lua userdata.

    The lifetime of the object is managed by C++.
  */
  class UserdataPtr : public Userdata
  {
  private:
    UserdataPtr (UserdataPtr const&);
    UserdataPtr operator= (UserdataPtr const&);

  private:
    /** Push non-const pointer to object using metatable key.
    */
    static void push (lua_State* L, void* const p, void const* const key)
    {
      if (p)
      {
        new (lua_newuserdata (L, sizeof (UserdataPtr))) UserdataPtr (p);
        lua_rawgetp (L, LUA_REGISTRYINDEX, key);
        // If this goes off it means you forgot to register the class!
        assert (lua_istable (L, -1));
        lua_setmetatable (L, -2);
      }
      else
      {
        lua_pushnil (L);
      }
    }

    /** Push const pointer to object using metatable key.
    */
    static void push (lua_State* L, void const* const p, void const* const key)
    {
      if (p)
      {
        new (lua_newuserdata (L, sizeof (UserdataPtr)))
          UserdataPtr (const_cast <void*> (p));
        lua_rawgetp (L, LUA_REGISTRYINDEX, key);
        // If this goes off it means you forgot to register the class!
        assert (lua_istable (L, -1));
        lua_setmetatable (L, -2);
      }
      else
      {
        lua_pushnil (L);
      }
    }

    explicit UserdataPtr (void* const p)
    {
      m_p = p;

      // Can't construct with a null pointer!
      //
      assert (m_p != 0);
    }

  public:
    /** Push non-const pointer to object.
    */
    template <class T>
    static inline void push (lua_State* const L, T* const p)
    {
      if (p)
        push (L, p, ClassInfo <T>::getClassKey ());
      else
        lua_pushnil (L);
    }

    /** Push const pointer to object.
    */
    template <class T>
    static inline void push (lua_State* const L, T const* const p)
    {
      if (p)
        push (L, p, ClassInfo <T>::getConstKey ());
      else
        lua_pushnil (L);
    }
  };

  //============================================================================
  /**
    Wraps a container thet references a class object.

    The template argument C is the container type, ContainerTraits must be
    specialized on C or else a compile error will result.
  */
  template <class C>
  class UserdataShared : public Userdata
  {
  private:
    UserdataShared (UserdataShared <C> const&);
    UserdataShared <C>& operator= (UserdataShared <C> const&);

    typedef typename TypeTraits::removeConst <
      typename ContainerTraits <C>::Type>::Type T;

    C m_c;

  private:
    ~UserdataShared ()
    {
    }

  public:
    /**
      Construct from a container to the class or a derived class.
    */
    template <class U>
    explicit UserdataShared (U const& u) : m_c (u)
    {
      m_p = const_cast <void*> (reinterpret_cast <void const*> (
          (ContainerTraits <C>::get (m_c))));
    }

    /**
      Construct from a pointer to the class or a derived class.
    */
    template <class U>
    explicit UserdataShared (U* u) : m_c (u)
    {
      m_p = const_cast <void*> (reinterpret_cast <void const*> (
          (ContainerTraits <C>::get (m_c))));
    }
  };

  //----------------------------------------------------------------------------
  //
  // SFINAE helpers.
  //

  // non-const objects
  template <class C, bool makeObjectConst>
  struct UserdataSharedHelper
  {
    typedef typename TypeTraits::removeConst <
      typename ContainerTraits <C>::Type>::Type T;

    static void push (lua_State* L, C const& c)
    {
      new (lua_newuserdata (L, sizeof (UserdataShared <C>))) UserdataShared <C> (c);
      lua_rawgetp (L, LUA_REGISTRYINDEX, ClassInfo <T>::getClassKey ());
      // If this goes off it means the class T is unregistered!
      assert (lua_istable (L, -1));
      lua_setmetatable (L, -2);
    }

    static void push (lua_State* L, T* const t)
    {
      new (lua_newuserdata (L, sizeof (UserdataShared <C>))) UserdataShared <C> (t);
      lua_rawgetp (L, LUA_REGISTRYINDEX, ClassInfo <T>::getClassKey ());
      // If this goes off it means the class T is unregistered!
      assert (lua_istable (L, -1));
      lua_setmetatable (L, -2);
    }
  };

  // const objects
  template <class C>
  struct UserdataSharedHelper <C, true>
  {
    typedef typename TypeTraits::removeConst <
      typename ContainerTraits <C>::Type>::Type T;

    static void push (lua_State* L, C const& c)
    {
      new (lua_newuserdata (L, sizeof (UserdataShared <C>))) UserdataShared <C> (c);
      lua_rawgetp (L, LUA_REGISTRYINDEX, ClassInfo <T>::getConstKey ());
      // If this goes off it means the class T is unregistered!
      assert (lua_istable (L, -1));
      lua_setmetatable (L, -2);
    }

    static void push (lua_State* L, T* const t)
    {
      new (lua_newuserdata (L, sizeof (UserdataShared <C>))) UserdataShared <C> (t);
      lua_rawgetp (L, LUA_REGISTRYINDEX, ClassInfo <T>::getConstKey ());
      // If this goes off it means the class T is unregistered!
      assert (lua_istable (L, -1));
      lua_setmetatable (L, -2);
    }
  };

  /**
    Pass by container.

    The container controls the object lifetime. Typically this will be a
    lifetime shared by C++ and Lua using a reference count. Because of type
    erasure, containers like std::shared_ptr will not work. Containers must
    either be of the intrusive variety, or in the style of the RefCountedPtr
    type provided by LuaBridge (that uses a global hash table).
  */
  template <class C, bool byContainer>
  struct StackHelper
  {
    static inline void push (lua_State* L, C const& c)
    {
      UserdataSharedHelper <C,
        TypeTraits::isConst <typename ContainerTraits <C>::Type>::value>::push (L, c);
    }

    typedef typename TypeTraits::removeConst <
      typename ContainerTraits <C>::Type>::Type T;

    static inline C get (lua_State* L, int index)
    {
      return Detail::Userdata::get <T> (L, index, true);
    }
  };

  /**
    Pass by value.

    Lifetime is managed by Lua. A C++ function which accesses a pointer or
    reference to an object outside the activation record in which it was
    retrieved may result in undefined behavior if Lua garbage collected it.
  */
  template <class T>
  struct StackHelper <T, false>
  {
    static inline void push (lua_State* L, T const& t)
    {
      Detail::UserdataValue <T>::push (L, t);
    }

    static inline T const& get (lua_State* L, int index)
    {
      return *Detail::Userdata::get <T> (L, index, true);
    }
  };
}

//==============================================================================

/**
  Lua stack conversions for class objects passed by value.
*/
template <class T>
struct Stack
{
public:
  static inline void push (lua_State* L, T const& t)
  {
    Detail::StackHelper <T,
      Detail::TypeTraits::isContainer <T>::value>::push (L, t);
  }

  static inline T get (lua_State* L, int index)
  {
    return Detail::StackHelper <T,
      Detail::TypeTraits::isContainer <T>::value>::get (L, index);
  }
};

//------------------------------------------------------------------------------
/**
  Lua stack conversions for pointers and references to class objects.

  Lifetime is managed by C++. Lua code which remembers a reference to the
  value may result in undefined behavior if C++ destroys the object. The
  handling of the const and volatile qualifiers happens in UserdataPtr.
*/

// pointer
template <class T>
struct Stack <T*>
{
  static inline void push (lua_State* L, T* const p)
  {
    Detail::UserdataPtr::push (L, p);
  }

  static inline T* const get (lua_State* L, int index)
  {
    return Detail::Userdata::get <T> (L, index, false);
  }
};

// Strips the const off the right side of *
template <class T>
struct Stack <T* const>
{
  static inline void push (lua_State* L, T* const p)
  {
    Detail::UserdataPtr::push (L, p);
  }

  static inline T* const get (lua_State* L, int index)
  {
    return Detail::Userdata::get <T> (L, index, false);
  }
};

// pointer to const
template <class T>
struct Stack <T const*>
{
  static inline void push (lua_State* L, T const* const p)
  {
    Detail::UserdataPtr::push (L, p);
  }

  static inline T const* const get (lua_State* L, int index)
  {
    return Detail::Userdata::get <T> (L, index, true);
  }
};

// Strips the const off the right side of *
template <class T>
struct Stack <T const* const>
{
  static inline void push (lua_State* L, T const* const p)
  {
    Detail::UserdataPtr::push (L, p);
  }

  static inline T const* const get (lua_State* L, int index)
  {
    return Detail::Userdata::get <T> (L, index, true);
  }
};

// reference
template <class T>
struct Stack <T&>
{
  static inline void push (lua_State* L, T& t)
  {
    Detail::UserdataPtr::push (L, &t);
  }

  static T& get (lua_State* L, int index)
  {
    T* const t = Detail::Userdata::get <T> (L, index, false);
    if (!t)
      luaL_error (L, "nil passed to reference");
    return *t;
  }
};

// reference to const
template <class T>
struct Stack <T const&>
{
  static inline void push (lua_State* L, T const& t)
  {
    Detail::UserdataPtr::push (L, &t);
  }

  static T const& get (lua_State* L, int index)
  {
    T const* const t = Detail::Userdata::get <T> (L, index, true);
    if (!t)
      luaL_error (L, "nil passed to reference");
    return *t;
  }
};

//------------------------------------------------------------------------------
/**
  Receive the lua_State* as an argument.
*/
template <>
struct Stack <lua_State*>
{
  static lua_State* get (lua_State* L, int)
  {
    return L;
  }
};

//------------------------------------------------------------------------------
/**
  Lua stack conversions for basic types.
*/

// int
template <> struct Stack <
  int > { static inline void push (lua_State* L,
  int value) { lua_pushnumber (L, static_cast <lua_Number> (value)); } static inline
  int get (lua_State* L, int index) { return static_cast <
  int > (luaL_checknumber (L, index)); } };

// unsigned int
template <> struct Stack <
  unsigned int > { static inline void push (lua_State* L,
  unsigned int value) { lua_pushnumber (L, static_cast <lua_Number> (value)); } static inline
  unsigned int get (lua_State* L, int index) { return static_cast <
  unsigned int > (luaL_checknumber (L, index)); } };

// unsigned char
template <> struct Stack <
  unsigned char > { static inline void push (lua_State* L,
  unsigned char value) { lua_pushnumber (L, static_cast <lua_Number> (value)); } static inline
  unsigned char get (lua_State* L, int index) { return static_cast <
  unsigned char > (luaL_checknumber (L, index)); } };

// short
template <> struct Stack <
  short > { static inline void push (lua_State* L,
  short value) { lua_pushnumber (L, static_cast <lua_Number> (value)); } static inline
  short get (lua_State* L, int index) { return static_cast <
  short > (luaL_checknumber (L, index)); } };

// unsigned short
template <> struct Stack <
  unsigned short > { static inline void push (lua_State* L,
  unsigned short value) { lua_pushnumber (L, static_cast <lua_Number> (value)); } static inline
  unsigned short get (lua_State* L, int index) { return static_cast <
  unsigned short > (luaL_checknumber (L, index)); } };

// long
template <> struct Stack <
  long > { static inline void push (lua_State* L,
  long value) { lua_pushnumber (L, static_cast <lua_Number> (value)); } static inline
  long get (lua_State* L, int index) { return static_cast <
  long > (luaL_checknumber (L, index)); } };

// unsigned long
template <> struct Stack <
  unsigned long > { static inline void push (lua_State* L,
  unsigned long value) { lua_pushnumber (L, static_cast <lua_Number> (value)); } static inline
  unsigned long get (lua_State* L, int index) { return static_cast <
  unsigned long > (luaL_checknumber (L, index)); } };

// float
template <> struct Stack <
  float > { static inline void push (lua_State* L,
  float value) { lua_pushnumber (L, static_cast <lua_Number> (value)); } static inline
  float get (lua_State* L, int index) { return static_cast <
  float > (luaL_checknumber (L, index)); } };

// double
template <> struct Stack <
  double > { static inline void push (lua_State* L,
  double value) { lua_pushnumber (L, static_cast <lua_Number> (value)); } static inline
  double get (lua_State* L, int index) { return static_cast <
  double > (luaL_checknumber (L, index)); } };

// bool
template <>
struct Stack <bool>
{
  static inline void push (lua_State* L, bool value)
  {
    lua_pushboolean (L, value ? 1 : 0);
  }

  static inline bool get (lua_State* L, int index)
  {
    luaL_checktype (L, index, LUA_TBOOLEAN);

    return lua_toboolean (L, index) ? true : false;
  }
};

// char
template <>
struct Stack <char>
{
  static inline void push (lua_State* L, char value)
  {
    char str [2] = { value, 0 };
    lua_pushstring (L, str);
  }

  static inline char get (lua_State* L, int index)
  {
    return luaL_checkstring (L, index) [0];
  }
};

// null terminated string
template <>
struct Stack <char const*>
{
  static inline void push (lua_State* L, char const* str)
  {
    if (str)
      lua_pushstring (L, str);
    else
      lua_pushnil (L);
  }

  static inline char const* get (lua_State* L, int index)
  {
    if (lua_isnil (L, index))
      return 0;
    else
      return luaL_checkstring (L, index);
  }
};

// std::string
template <>
struct Stack <std::string>
{
  static inline void push (lua_State* L, std::string const& str)
  {
    lua_pushstring (L, str.c_str ());
  }

  static inline std::string get (lua_State* L, int index)
  {
    return std::string (luaL_checkstring (L, index));
  }
};

// std::string const&
template <>
struct Stack <std::string const&>
{
  static inline void push (lua_State* L, std::string const& str)
  {
    lua_pushstring (L, str.c_str());
  }

  static inline std::string get (lua_State* L, int index)
  {
    return std::string (luaL_checkstring (L, index));
  }
};

//==============================================================================
/**
  Subclass of a TypeListValues constructable from the Lua stack.
*/

template <typename List, int Start = 1>
struct ArgList
{
};

template <int Start>
struct ArgList <None, Start> : public TypeListValues <None>
{
  ArgList (lua_State*)
  {
  }
};

template <typename Head, typename Tail, int Start>
struct ArgList <TypeList <Head, Tail>, Start>
  : public TypeListValues <TypeList <Head, Tail> >
{
  ArgList (lua_State* L)
    : TypeListValues <TypeList <Head, Tail> > (Stack <Head>::get (L, Start),
                                            ArgList <Tail, Start + 1> (L))
  {
  }
};

//=============================================================================

/**
  Provides a namespace registration in a lua_State.
*/
class Namespace
{
private:
  Namespace& operator= (Namespace const& other);

  lua_State* const L;
  int mutable m_stackSize;

private:
  //============================================================================
  /**
    Error reporting.
  */
  static int luaError (lua_State* L, std::string message)
  {
    assert (lua_isstring (L, lua_upvalueindex (1)));
    std::string s;

    // Get information on the caller's caller to format the message,
    // so the error appears to originate from the Lua source.
    lua_Debug ar;
    int result = lua_getstack (L, 2, &ar);
    if (result != 0)
    {
      lua_getinfo (L, "Sl", &ar);
      s = ar.short_src;
      if (ar.currentline != -1)
      {
        // poor mans int to string to avoid <strstrream>.
        lua_pushnumber (L, ar.currentline);
        s = s + ":" + lua_tostring (L, -1) + ": ";
        lua_pop (L, 1);
      }
    }

    s = s + message;

    return luaL_error (L, s.c_str ());
  }
  
  //----------------------------------------------------------------------------
  /**
    lua_CFunction to report an error writing to a read-only value.

    The name of the variable is in the first upvalue.
  */
  static int readOnlyError (lua_State* L)
  {
    std::string s;
    
    s = s + "'" + lua_tostring (L, lua_upvalueindex (1)) + "' is read-only";

    return luaL_error (L, s.c_str ());
  }
  
  //============================================================================
  /**
    __index metamethod for a namespace or class static members.

    This handles:
      - Retrieving functions and class static methods, stored in the metatable.
      - Reading global and class static data, stored in the __propget table.
      - Reading global and class properties, stored in the __propget table.
  */
  static int indexMetaMethod (lua_State* L)
  {
    int result = 0;
    lua_getmetatable (L, 1);                // push metatable of arg1
    for (;;)
    {
      lua_pushvalue (L, 2);                 // push key arg2
      lua_rawget (L, -2);                   // lookup key in metatable
      if (lua_isnil (L, -1))                // not found
      {
        lua_pop (L, 1);                     // discard nil
        rawgetfield (L, -1, "__propget");   // lookup __propget in metatable
        lua_pushvalue (L, 2);               // push key arg2
        lua_rawget (L, -2);                 // lookup key in __propget
        lua_remove (L, -2);                 // discard __propget
        if (lua_iscfunction (L, -1))
        {
          lua_remove (L, -2);               // discard metatable
          lua_pushvalue (L, 1);             // push arg1
          lua_call (L, 1, 1);               // call cfunction
          result = 1;
          break;
        }
        else
        {
          assert (lua_isnil (L, -1));
          lua_pop (L, 1);                   // discard nil and fall through
        }
      }
      else
      {
        assert (lua_istable (L, -1) || lua_iscfunction (L, -1));
        lua_remove (L, -2);
        result = 1;
        break;
      }

      rawgetfield (L, -1, "__parent");
      if (lua_istable (L, -1))
      {
        // Remove metatable and repeat the search in __parent.
        lua_remove (L, -2);
      }
      else
      {
        // Discard metatable and return nil.
        assert (lua_isnil (L, -1));
        lua_remove (L, -2);
        result = 1;
        break;
      }
    }

    return result;
  }

  //----------------------------------------------------------------------------
  /**
    __newindex metamethod for a namespace or class static members.

    The __propset table stores proxy functions for assignment to:
      - Global and class static data.
      - Global and class properties.
  */
  static int newindexMetaMethod (lua_State* L)
  {
    int result = 0;
    lua_getmetatable (L, 1);                // push metatable of arg1
    for (;;)
    {
      rawgetfield (L, -1, "__propset");     // lookup __propset in metatable
      assert (lua_istable (L, -1));
      lua_pushvalue (L, 2);                 // push key arg2
      lua_rawget (L, -2);                   // lookup key in __propset
      lua_remove (L, -2);                   // discard __propset
      if (lua_iscfunction (L, -1))          // ensure value is a cfunction
      {
        lua_remove (L, -2);                 // discard metatable
        lua_pushvalue (L, 3);               // push new value arg3
        lua_call (L, 1, 0);                 // call cfunction
        result = 0;
        break;
      }
      else
      {
        assert (lua_isnil (L, -1));
        lua_pop (L, 1);
      }

      rawgetfield (L, -1, "__parent");
      if (lua_istable (L, -1))
      {
        // Remove metatable and repeat the search in __parent.
        lua_remove (L, -2);
      }
      else
      {
        assert (lua_isnil (L, -1));
        lua_pop (L, 2);
        result = luaL_error (L,"no writable variable '%s'", lua_tostring (L, 2));
      }
    }

    return result;
  }

  //----------------------------------------------------------------------------
  /**
    lua_CFunction to get a variable.

    This is used for global variables or class static data members.
  */
  template <class T>
  static int getVariable (lua_State* L)
  {
    assert (lua_islightuserdata (L, lua_upvalueindex (1)));
    T const* const data = static_cast <T const*> (lua_touserdata (L, lua_upvalueindex (1)));
    assert (data != 0);
    Stack <T>::push (L, *data);
    return 1;
  }

  //----------------------------------------------------------------------------
  /**
    lua_CFunction to set a variable.

    This is used for global variables or class static data members.
  */
  template <class T>
  static int setVariable (lua_State* L)
  {
    assert (lua_islightuserdata (L, lua_upvalueindex (1)));
    T* const data = static_cast <T*> (lua_touserdata (L, lua_upvalueindex (1)));
    assert (data != 0);
    *data = Stack <T>::get (L, 1);
    return 0;
  }

  //----------------------------------------------------------------------------
  /**
    lua_CFunction to call a function with a return value.

    This is used for global functions, global properties, class static methods,
    and class static properties.
  */
  template <class Func,
            class ReturnType = typename FuncTraits <Func>::ReturnType>
  struct CallFunction
  {
    typedef typename FuncTraits <Func>::Params Params;
    static int call (lua_State* L)
    {
      assert (lua_isuserdata (L, lua_upvalueindex (1)));
      Func const& fp = *static_cast <Func const*> (
        lua_touserdata (L, lua_upvalueindex (1)));
      assert (fp != 0);
      ArgList <Params> args (L);
      Stack <typename FuncTraits <Func>::ReturnType>::push (
        L, FuncTraits <Func>::call (fp, args));
      return 1;
    }
  };

  //----------------------------------------------------------------------------
  /**
    lua_CFunction to call a function with no return value.

    This is used for global functions, global properties, class static methods,
    and class static properties.
  */
  template <class Func>
  struct CallFunction <Func, void>
  {
    typedef typename FuncTraits <Func>::Params Params;
    static int call (lua_State* L)
    {
      assert (lua_isuserdata (L, lua_upvalueindex (1)));
      Func const& fp = *static_cast <Func const*> (lua_touserdata (L, lua_upvalueindex (1)));
      assert (fp != 0);
      ArgList <Params> args (L);
      FuncTraits <Func>::call (fp, args);
      return 0;
    }
  };

  //============================================================================
  /**
    lua_CFunction to call a class member function with a return value.
  */
  template <class MemFn,
            class ReturnType = typename FuncTraits <MemFn>::ReturnType>
  struct CallMemberFunction
  {
    typedef typename FuncTraits <MemFn>::ClassType T;
    typedef typename FuncTraits <MemFn>::Params Params;

    static int call (lua_State* L)
    {
      assert (lua_isuserdata (L, lua_upvalueindex (1)));
      T* const t = Detail::Userdata::get <T> (L, 1, false);
      MemFn fp = *static_cast <MemFn*> (lua_touserdata (L, lua_upvalueindex (1)));
      ArgList <Params, 2> args (L);
      Stack <ReturnType>::push (L, FuncTraits <MemFn>::call (t, fp, args));
      return 1;
    }

    static int callConst (lua_State* L)
    {
      assert (lua_isuserdata (L, lua_upvalueindex (1)));
      T const* const t = Detail::Userdata::get <T> (L, 1, true);
      MemFn fp = *static_cast <MemFn*> (lua_touserdata (L, lua_upvalueindex (1)));
      ArgList <Params, 2> args(L);
      Stack <ReturnType>::push (L, FuncTraits <MemFn>::call (t, fp, args));
      return 1;
    }
  };

  //----------------------------------------------------------------------------
  /**
    lua_CFunction to call a class member function with no return value.
  */
  template <class MemFn>
  struct CallMemberFunction <MemFn, void>
  {
    typedef typename FuncTraits <MemFn>::ClassType T;
    typedef typename FuncTraits <MemFn>::Params Params;

    static int call (lua_State* L)
    {
      T* const t = Detail::Userdata::get <T> (L, 1, false);
      MemFn const fp = *static_cast <MemFn*> (lua_touserdata (L, lua_upvalueindex (1)));
      ArgList <Params, 2> args (L);
      FuncTraits <MemFn>::call (t, fp, args);
      return 0;
    }

    static int callConst (lua_State* L)
    {
      T const* const t = Detail::Userdata::get <T> (L, 1, true);
      MemFn const fp = *static_cast <MemFn*> (lua_touserdata (L, lua_upvalueindex (1)));
      ArgList <Params, 2> args (L);
      FuncTraits <MemFn>::call (t, fp, args);
      return 0;
    }
  };

  //----------------------------------------------------------------------------
  /**
    lua_CFunction to call a class member lua_CFunction
  */
  template <class T>
  struct CallMemberCFunction
  {
    static int call (lua_State* L)
    {
      typedef int (T::*MFP)(lua_State* L);
      T* const t = Detail::Userdata::get <T> (L, 1, false);
      MFP const mfp = *static_cast <MFP*> (lua_touserdata (L, lua_upvalueindex (1)));
      return (t->*mfp) (L);
    }

    static int callConst (lua_State* L)
    {
      typedef int (T::*MFP)(lua_State* L);
      T const* const t = Detail::Userdata::get <T> (L, 1, true);
      MFP const mfp = *static_cast <MFP*> (lua_touserdata (L, lua_upvalueindex (1)));
      return (t->*mfp) (L);
    }
  };

  //----------------------------------------------------------------------------

  // SFINAE Helpers

  template <class MemFn, bool isConst>
  struct CallMemberFunctionHelper
  {
    static void add (lua_State* L, char const* name, MemFn mf)
    {
      new (lua_newuserdata (L, sizeof (MemFn))) MemFn (mf);
      lua_pushcclosure (L, &CallMemberFunction <MemFn>::callConst, 1);
      lua_pushvalue (L, -1);
      rawsetfield (L, -5, name); // const table
      rawsetfield (L, -3, name); // class table
    }
  };

  template <class MemFn>
  struct CallMemberFunctionHelper <MemFn, false>
  {
    static void add (lua_State* L, char const* name, MemFn mf)
    {
      new (lua_newuserdata (L, sizeof (MemFn))) MemFn (mf);
      lua_pushcclosure (L, &CallMemberFunction <MemFn>::call, 1);
      rawsetfield (L, -3, name); // class table
    }
  };

  //----------------------------------------------------------------------------
  /**
    Pop the Lua stack.
  */
  void pop (int n) const
  {
    if (m_stackSize >= n && lua_gettop (L) >= n)
    {
      lua_pop (L, n);
      m_stackSize -= n;
    }
    else
    {
      throw std::logic_error ("invalid stack");
    }
  }

private:
  //============================================================================
  //
  // ClassBase
  //
  //============================================================================
  /**
    Factored base to reduce template instantiations.
  */
  class ClassBase
  {
  private:
    ClassBase& operator= (ClassBase const& other);

  protected:
    friend class Namespace;

    lua_State* const L;
    int mutable m_stackSize;

  protected:
    //--------------------------------------------------------------------------
    /**
      __index metamethod for a class.

      This implements member functions, data members, and property members.
      Functions are stored in the metatable and const metatable. Data members
      and property members are in the __propget table.

      If the key is not found, the search proceeds up the hierarchy of base
      classes.
    */
    static int indexMetaMethod (lua_State* L)
    {
      int result = 0;

      assert (lua_isuserdata (L, 1));               // warn on security bypass
      lua_getmetatable (L, 1);                      // get metatable for object
      for (;;)
      {
        lua_pushvalue (L, 2);                       // push key arg2
        lua_rawget (L, -2);                         // lookup key in metatable
        if (lua_iscfunction (L, -1))                // ensure its a cfunction
        {
          lua_remove (L, -2);                       // remove metatable
          result = 1;
          break;
        }
        else if (lua_isnil (L, -1))
        {
          lua_pop (L, 1);
        }
        else
        {
          lua_pop (L, 2);
          throw std::logic_error ("not a cfunction");
        }

        rawgetfield (L, -1, "__propget");           // get __propget table
        if (lua_istable (L, -1))                    // ensure it is a table
        {
          lua_pushvalue (L, 2);                     // push key arg2
          lua_rawget (L, -2);                       // lookup key in __propget
          lua_remove (L, -2);                       // remove __propget
          if (lua_iscfunction (L, -1))              // ensure its a cfunction
          {
            lua_remove (L, -2);                     // remove metatable
            lua_pushvalue (L, 1);                   // push class arg1
            lua_call (L, 1, 1);
            result = 1;
            break;
          }
          else if (lua_isnil (L, -1))
          {
            lua_pop (L, 1);
          }
          else
          {
            lua_pop (L, 2);

            // We only put cfunctions into __propget.
            throw std::logic_error ("not a cfunction");
          }
        }
        else
        {
          lua_pop (L, 2);

          // __propget is missing, or not a table.
          throw std::logic_error ("missing __propget table");
        }

        // Repeat the lookup in the __parent metafield,
        // or return nil if the field doesn't exist.
        rawgetfield (L, -1, "__parent");
        if (lua_istable (L, -1))
        {
          // Remove metatable and repeat the search in __parent.
          lua_remove (L, -2);
        }
        else if (lua_isnil (L, -1))
        {
          result = 1;
          break;
        }
        else
        {
          lua_pop (L, 2);

          throw std::logic_error ("__parent is not a table");
        }
      }

      return result;
    }

    //--------------------------------------------------------------------------
    /**
      __newindex metamethod for classes.

      This supports writable variables and properties on class objects. The
      corresponding object is passed in the first parameter to the set function.
    */
    static int newindexMetaMethod (lua_State* L)
    {
      int result = 0;

      lua_getmetatable (L, 1);

      for (;;)
      {
        // Check __propset
        rawgetfield (L, -1, "__propset");
        if (!lua_isnil (L, -1))
        {
          lua_pushvalue (L, 2);
          lua_rawget (L, -2);
          if (!lua_isnil (L, -1))
          {
            // found it, call the setFunction.
            assert (lua_isfunction (L, -1));
            lua_pushvalue (L, 1);
            lua_pushvalue (L, 3);
            lua_call (L, 2, 0);
            result = 0;
            break;
          }
          lua_pop (L, 1);
        }
        lua_pop (L, 1);

        // Repeat the lookup in the __parent metafield.
        rawgetfield (L, -1, "__parent");
        if (lua_isnil (L, -1))
        {
          // Either the property or __parent must exist.
          result = luaL_error (L,
            "no member named '%s'", lua_tostring (L, 2));
        }
        lua_remove (L, -2);
      }

      return result;
    }

    //--------------------------------------------------------------------------
    /**
      Create the const table.
    */
    void createConstTable (char const* name)
    {
      lua_newtable (L);
      lua_pushvalue (L, -1);
      lua_setmetatable (L, -2);
      lua_pushboolean (L, 1);
      lua_rawsetp (L, -2, Detail::getIdentityKey ());
      lua_pushstring (L, (std::string ("const ") + name).c_str ());
      rawsetfield (L, -2, "__type");
      lua_pushcfunction (L, &indexMetaMethod);
      rawsetfield (L, -2, "__index");
      lua_pushcfunction (L, &newindexMetaMethod);
      rawsetfield (L, -2, "__newindex");
      lua_newtable (L);
      rawsetfield (L, -2, "__propget");
      
      if (Detail::Security::hideMetatables ())
      {
        lua_pushnil (L);
        rawsetfield (L, -2, "__metatable");
      }
    }

    //--------------------------------------------------------------------------
    /**
      Create the class table.

      The Lua stack should have the const table on top.
    */
    void createClassTable (char const* name)
    {
      lua_newtable (L);
      lua_pushvalue (L, -1);
      lua_setmetatable (L, -2);
      lua_pushboolean (L, 1);
      lua_rawsetp (L, -2, Detail::getIdentityKey ());
      lua_pushstring (L, name);
      rawsetfield (L, -2, "__type");
      lua_pushcfunction (L, &indexMetaMethod);
      rawsetfield (L, -2, "__index");
      lua_pushcfunction (L, &newindexMetaMethod);
      rawsetfield (L, -2, "__newindex");
      lua_newtable (L);
      rawsetfield (L, -2, "__propget");
      lua_newtable (L);
      rawsetfield (L, -2, "__propset");

      lua_pushvalue (L, -2);
      rawsetfield (L, -2, "__const"); // point to const table

      lua_pushvalue (L, -1);
      rawsetfield (L, -3, "__class"); // point const table to class table

      if (Detail::Security::hideMetatables ())
      {
        lua_pushnil (L);
        rawsetfield (L, -2, "__metatable");
      }
    }

    //--------------------------------------------------------------------------
    /**
      Create the static table.

      The Lua stack should have:
        -1 class table
        -2 const table
        -3 enclosing namespace
    */
    void createStaticTable (char const* name)
    {
      lua_newtable (L);
      lua_newtable (L);
      lua_pushvalue (L, -1);
      lua_setmetatable (L, -3);
      lua_insert (L, -2);
      rawsetfield (L, -5, name);

#if 0
      lua_pushlightuserdata (L, this);
      lua_pushcclosure (L, &tostringMetaMethod, 1);
      rawsetfield (L, -2, "__tostring");
#endif
      lua_pushcfunction (L, &Namespace::indexMetaMethod);
      rawsetfield (L, -2, "__index");
      lua_pushcfunction (L, &Namespace::newindexMetaMethod);
      rawsetfield (L, -2, "__newindex");
      lua_newtable (L);
      rawsetfield (L, -2, "__propget");
      lua_newtable (L);
      rawsetfield (L, -2, "__propset");

      lua_pushvalue (L, -2);
      rawsetfield (L, -2, "__class"); // point to class table

      if (Detail::Security::hideMetatables ())
      {
        lua_pushnil (L);
        rawsetfield (L, -2, "__metatable");
      }
    }

    //==========================================================================
    /**
      lua_CFunction to construct a class object wrapped in a container.
    */
    template <class Params, class C>
    static int ctorContainerProxy (lua_State* L)
    {
      typedef typename ContainerTraits <C>::Type T;
      ArgList <Params, 2> args (L);
      T* const p = Constructor <T, Params>::call (args);
      Detail::UserdataSharedHelper <C, false>::push (L, p);
      return 1;
    }

    //--------------------------------------------------------------------------
    /**
      lua_CFunction to construct a class object in-place in the userdata.
    */
    template <class Params, class T>
    static int ctorPlacementProxy (lua_State* L)
    {
      ArgList <Params, 2> args (L);
      Constructor <T, Params>::call (Detail::UserdataValue <T>::place (L), args);
      return 1;
    }

    //--------------------------------------------------------------------------
    /**
      Pop the Lua stack.
    */
    void pop (int n) const
    {
      if (m_stackSize >= n && lua_gettop (L) >= n)
      {
        lua_pop (L, n);
        m_stackSize -= n;
      }
      else
      {
        throw std::logic_error ("invalid stack");
      }
    }

  public:
    //--------------------------------------------------------------------------
    explicit ClassBase (lua_State* L_)
      : L (L_)
      , m_stackSize (0)
    {
    }

    //--------------------------------------------------------------------------
    /**
      Copy Constructor.
    */
    ClassBase (ClassBase const& other)
      : L (other.L)
      , m_stackSize (0)
    {
      m_stackSize = other.m_stackSize;
      other.m_stackSize = 0;
    }

    ~ClassBase ()
    {
      pop (m_stackSize);
    }
  };

  //============================================================================
  //
  // Class
  //
  //============================================================================
  /**
    Provides a class registration in a lua_State.

    After contstruction the Lua stack holds these objects:
      -1 static table
      -2 class table
      -3 const table
      -4 (enclosing namespace)
  */
  template <class T>
  class Class : public ClassBase
  {
  private:
    //--------------------------------------------------------------------------
    /**
      __gc metamethod for a class.
    */
    static int gcMetaMethod (lua_State* L)
    {
      Detail::Userdata* ud = Detail::Userdata::getExact <T> (L, 1);
      ud->~Userdata ();
      return 0;
    }

    //--------------------------------------------------------------------------
    /**
      lua_CFunction to get a class data member.
    */
    template <typename U>
    static int getProperty (lua_State* L)
    {
      T const* const t = Detail::Userdata::get <T> (L, 1, true);
      U T::** mp = static_cast <U T::**> (lua_touserdata (L, lua_upvalueindex (1)));
      Stack <U>::push (L, t->**mp);
      return 1;
    }

    //--------------------------------------------------------------------------
    /**
      lua_CFunction to set a class data member.

      @note The expected class name is in upvalue 1, and the pointer to the
            data member is in upvalue 2.
    */
    template <typename U>
    static int setProperty (lua_State* L)
    {
      T* const t = Detail::Userdata::get <T> (L, 1, false);
      U T::** mp = static_cast <U T::**> (lua_touserdata (L, lua_upvalueindex (1)));
      t->**mp = Stack <U>::get (L, 2);
      return 0;
    }

 public:
    //==========================================================================
    /**
      Register a new class or add to an existing class registration.
    */
    Class (char const* name, Namespace const* parent) : ClassBase (parent->L)
    {
      m_stackSize = parent->m_stackSize + 3;
      parent->m_stackSize = 0;

      assert (lua_istable (L, -1));
      rawgetfield (L, -1, name);
      
      if (lua_isnil (L, -1))
      {
        lua_pop (L, 1);

        createConstTable (name);
        lua_pushcfunction (L, &gcMetaMethod);
        rawsetfield (L, -2, "__gc");

        createClassTable (name);
        lua_pushcfunction (L, &gcMetaMethod);
        rawsetfield (L, -2, "__gc");

        createStaticTable (name);

        // Map T back to its tables.
        lua_pushvalue (L, -1);
        lua_rawsetp (L, LUA_REGISTRYINDEX, Detail::ClassInfo <T>::getStaticKey ());
        lua_pushvalue (L, -2);
        lua_rawsetp (L, LUA_REGISTRYINDEX, Detail::ClassInfo <T>::getClassKey ());
        lua_pushvalue (L, -3);
        lua_rawsetp (L, LUA_REGISTRYINDEX, Detail::ClassInfo <T>::getConstKey ());
      }
      else
      {
        rawgetfield (L, -1, "__class");
        rawgetfield (L, -1, "__const");

        // Reverse the top 3 stack elements
        lua_insert (L, -3);
        lua_insert (L, -2);
      }
    }

    //==========================================================================
    /**
      Derive a new class.
    */
    Class (char const* name, Namespace const* parent, void const* const staticKey)
      : ClassBase (parent->L)
    {
      m_stackSize = parent->m_stackSize + 3;
      parent->m_stackSize = 0;

      assert (lua_istable (L, -1));

      createConstTable (name);
      lua_pushcfunction (L, &gcMetaMethod);
      rawsetfield (L, -2, "__gc");

      createClassTable (name);
      lua_pushcfunction (L, &gcMetaMethod);
      rawsetfield (L, -2, "__gc");

      createStaticTable (name);

      lua_rawgetp (L, LUA_REGISTRYINDEX, staticKey);
      assert (lua_istable (L, -1));
      rawgetfield (L, -1, "__class");
      assert (lua_istable (L, -1));
      rawgetfield (L, -1, "__const");
      assert (lua_istable (L, -1));

      rawsetfield (L, -6, "__parent");
      rawsetfield (L, -4, "__parent");
      rawsetfield (L, -2, "__parent");

      lua_pushvalue (L, -1);
      lua_rawsetp (L, LUA_REGISTRYINDEX, Detail::ClassInfo <T>::getStaticKey ());
      lua_pushvalue (L, -2);
      lua_rawsetp (L, LUA_REGISTRYINDEX, Detail::ClassInfo <T>::getClassKey ());
      lua_pushvalue (L, -3);
      lua_rawsetp (L, LUA_REGISTRYINDEX, Detail::ClassInfo <T>::getConstKey ());
    }

    //--------------------------------------------------------------------------
    /**
      Continue registration in the enclosing namespace.
    */
    Namespace endClass ()
    {
      return Namespace (this);
    }

    //--------------------------------------------------------------------------
    /**
      Add or replace a static data member.
    */
    template <class U>
    Class <T>& addStaticData (char const* name, U* pu, bool isWritable = true)
    {
      assert (lua_istable (L, -1));

      rawgetfield (L, -1, "__propget");
      assert (lua_istable (L, -1));
      lua_pushlightuserdata (L, pu);
      lua_pushcclosure (L, &getVariable <U>, 1);
      rawsetfield (L, -2, name);
      lua_pop (L, 1);

      rawgetfield (L, -1, "__propset");
      assert (lua_istable (L, -1));
      if (isWritable)
      {
        lua_pushlightuserdata (L, pu);
        lua_pushcclosure (L, &setVariable <U>, 1);
      }
      else
      {
        lua_pushstring (L, name);
        lua_pushcclosure (L, &readOnlyError, 1);
      }
      rawsetfield (L, -2, name);
      lua_pop (L, 1);

      return *this;
    }

    //--------------------------------------------------------------------------
    /**
      Add or replace a static property member.

      If the set function is null, the property is read-only.
    */
    template <class U>
    Class <T>& addStaticProperty (char const* name, U (*get)(), void (*set)(U) = 0)
    {
      typedef U (*get_t)();
      typedef void (*set_t)(U);
      
      assert (lua_istable (L, -1));

      rawgetfield (L, -1, "__propget");
      assert (lua_istable (L, -1));
      new (lua_newuserdata (L, sizeof (get))) get_t (get);
      lua_pushcclosure (L, &CallFunction <U (*) (void)>::call, 1);
      rawsetfield (L, -2, name);
      lua_pop (L, 1);

      rawgetfield (L, -1, "__propset");
      assert (lua_istable (L, -1));
      if (set != 0)
      {
        new (lua_newuserdata (L, sizeof (set))) set_t (set);
        lua_pushcclosure (L, &CallFunction <void (*) (U)>::call, 1);
      }
      else
      {
        lua_pushstring (L, name);
        lua_pushcclosure (L, &readOnlyError, 1);
      }
      rawsetfield (L, -2, name);
      lua_pop (L, 1);

      return *this;
    }

    //--------------------------------------------------------------------------
    /**
      Add or replace a static member function.
    */
    template <class FP>
    Class <T>& addStaticFunction (char const* name, FP const fp)
    {
      new (lua_newuserdata (L, sizeof (fp))) FP (fp);
      lua_pushcclosure (L, &CallFunction <FP>::call, 1);
      rawsetfield (L, -2, name);

      return *this;
    }

    //--------------------------------------------------------------------------
    /**
      Add or replace a lua_CFunction.
    */
    Class <T>& addStaticCFunction (char const* name, int (*const fp)(lua_State*))
    {
      lua_pushcfunction (L, fp);
      rawsetfield (L, -2, name);
      return *this;
    }

    //--------------------------------------------------------------------------
    /**
      Add or replace a data member.
    */
    template <class U>
    Class <T>& addData (char const* name, const U T::* mp, bool isWritable = true)
    {
      typedef const U T::*mp_t;

      // Add to __propget in class and const tables.
      {
        rawgetfield (L, -2, "__propget");
        rawgetfield (L, -4, "__propget");
        new (lua_newuserdata (L, sizeof (mp_t))) mp_t (mp);
        lua_pushcclosure (L, &getProperty <U>, 1);
        lua_pushvalue (L, -1);
        rawsetfield (L, -4, name);
        rawsetfield (L, -2, name);
        lua_pop (L, 2);
      }

      if (isWritable)
      {
        // Add to __propset in class table.
        rawgetfield (L, -2, "__propset");
        assert (lua_istable (L, -1));
        new (lua_newuserdata (L, sizeof (mp_t))) mp_t (mp);
        lua_pushcclosure (L, &setProperty <U>, 1);
        rawsetfield (L, -2, name);
        lua_pop (L, 1);
      }

      return *this;
    }

    //--------------------------------------------------------------------------
    /**
      Add or replace a property member.
    */
    template <class TG, class TS>
    Class <T>& addProperty (char const* name, TG (T::* get) () const, void (T::* set) (TS))
    {
      // Add to __propget in class and const tables.
      {
        rawgetfield (L, -2, "__propget");
        rawgetfield (L, -4, "__propget");
        typedef TG (T::*get_t) () const;
        new (lua_newuserdata (L, sizeof (get_t))) get_t (get);
        lua_pushcclosure (L, &CallMemberFunction <get_t>::callConst, 1);
        lua_pushvalue (L, -1);
        rawsetfield (L, -4, name);
        rawsetfield (L, -2, name);
        lua_pop (L, 2);
      }

      {
        // Add to __propset in class table.
        rawgetfield (L, -2, "__propset");
        assert (lua_istable (L, -1));
        typedef void (T::* set_t) (TS);
        new (lua_newuserdata (L, sizeof (set_t))) set_t (set);
        lua_pushcclosure (L, &CallMemberFunction <set_t>::call, 1);
        rawsetfield (L, -2, name);
        lua_pop (L, 1);
      }

      return *this;
    }

    // read-only
    template <class TG>
    Class <T>& addProperty (char const* name, TG (T::* get) () const)
    {
      // Add to __propget in class and const tables.
      rawgetfield (L, -2, "__propget");
      rawgetfield (L, -4, "__propget");
      typedef TG (T::*get_t) () const;
      new (lua_newuserdata (L, sizeof (get_t))) get_t (get);
      lua_pushcclosure (L, &CallMemberFunction <get_t>::callConst, 1);
      lua_pushvalue (L, -1);
      rawsetfield (L, -4, name);
      rawsetfield (L, -2, name);
      lua_pop (L, 2);

      return *this;
    }

    //--------------------------------------------------------------------------
    /**
      Add or replace a property member, by proxy.

      When a class is closed for modification and does not provide (or cannot
      provide) the function signatures necessary to implement get or set for
      a property, this will allow non-member functions act as proxies.

      Both the get and the set functions require a T const* and T* in the first
      argument respectively.
    */
    template <class TG, class TS>
    Class <T>& addProperty (char const* name, TG (*get) (T const*), void (*set) (T*, TS))
    {
      // Add to __propget in class and const tables.
      {
        rawgetfield (L, -2, "__propget");
        rawgetfield (L, -4, "__propget");
        typedef TG (*get_t) (T const*);
        new (lua_newuserdata (L, sizeof (get_t))) get_t (get);
        lua_pushcclosure (L, &CallFunction <get_t>::call, 1);
        lua_pushvalue (L, -1);
        rawsetfield (L, -4, name);
        rawsetfield (L, -2, name);
        lua_pop (L, 2);
      }

      if (set != 0)
      {
        // Add to __propset in class table.
        rawgetfield (L, -2, "__propset");
        assert (lua_istable (L, -1));
        typedef void (*set_t) (T*, TS);
        new (lua_newuserdata (L, sizeof (set_t))) set_t (set);
        lua_pushcclosure (L, &CallFunction <set_t>::call, 1);
        rawsetfield (L, -2, name);
        lua_pop (L, 1);
      }

      return *this;
    }

    // read-only
    template <class TG, class TS>
    Class <T>& addProperty (char const* name, TG (*get) (T const*))
    {
      // Add to __propget in class and const tables.
      rawgetfield (L, -2, "__propget");
      rawgetfield (L, -4, "__propget");
      typedef TG (*get_t) (T const*);
      new (lua_newuserdata (L, sizeof (get_t))) get_t (get);
      lua_pushcclosure (L, &CallFunction <get_t>::call, 1);
      lua_pushvalue (L, -1);
      rawsetfield (L, -4, name);
      rawsetfield (L, -2, name);
      lua_pop (L, 2);

      return *this;
    }

    //--------------------------------------------------------------------------
    /**
      Add or replace a member function.
    */
    template <class MemFn>
    Class <T>& addFunction (char const* name, MemFn mf)
    {
      CallMemberFunctionHelper <MemFn, FuncTraits <MemFn>::isConstMemberFunction>::add (L, name, mf);
      return *this;
    }

    //--------------------------------------------------------------------------
    /**
      Add or replace a member lua_CFunction.
    */
    Class <T>& addCFunction (char const* name, int (T::*mfp)(lua_State*))
    {
      typedef int (T::*MFP)(lua_State*);
      assert (lua_istable (L, -1));
      new (lua_newuserdata (L, sizeof (mfp))) MFP (mfp);
      lua_pushcclosure (L, &CallMemberCFunction <T>::call, 1);
      rawsetfield (L, -3, name); // class table

      return *this;
    }

    //--------------------------------------------------------------------------
    /**
      Add or replace a const member lua_CFunction.
    */
    Class <T>& addCFunction (char const* name, int (T::*mfp)(lua_State*) const)
    {
      typedef int (T::*MFP)(lua_State*) const;
      assert (lua_istable (L, -1));
      new (lua_newuserdata (L, sizeof (mfp))) MFP (mfp);
      lua_pushcclosure (L, &CallMemberCFunction <T>::callConst, 1);
      lua_pushvalue (L, -1);
      rawsetfield (L, -5, name); // const table
      rawsetfield (L, -3, name); // class table

      return *this;
    }

    //--------------------------------------------------------------------------
    /**
      Add or replace a primary Constructor.

      The primary Constructor is invoked when calling the class type table
      like a function.

      The template parameter should be a function pointer type that matches
      the desired Constructor (since you can't take the address of a Constructor
      and pass it as an argument).
    */
    template <class MemFn, class C>
    Class <T>& addConstructor ()
    {
      lua_pushcclosure (L,
        &ctorContainerProxy <typename FuncTraits <MemFn>::Params, C>, 0);
      rawsetfield(L, -2, "__call");

      return *this;
    }

    template <class MemFn>
    Class <T>& addConstructor ()
    {
      lua_pushcclosure (L,
        &ctorPlacementProxy <typename FuncTraits <MemFn>::Params, T>, 0);
      rawsetfield(L, -2, "__call");

      return *this;
    }
  };

private:
  //============================================================================
  //
  // Namespace (Cont.)
  //
  //============================================================================

  //----------------------------------------------------------------------------
  /**
    Opens the global namespace.
  */
  explicit Namespace (lua_State* L_)
    : L (L_)
    , m_stackSize (0)
  {
    lua_getglobal (L, "_G");
    ++m_stackSize;
  }

  //----------------------------------------------------------------------------
  /**
    Opens a namespace for registrations.

    The namespace is created if it doesn't already exist. The parent
    namespace is at the top of the Lua stack.
  */
  Namespace (char const* name, Namespace const* parent)
    : L (parent->L)
    , m_stackSize (0)
  {
    m_stackSize = parent->m_stackSize + 1;
    parent->m_stackSize = 0;

    assert (lua_istable (L, -1));
    rawgetfield (L, -1, name);
    if (lua_isnil (L, -1))
    {
      lua_pop (L, 1);

      lua_newtable (L);
      lua_pushvalue (L, -1);
      lua_setmetatable (L, -2);
      lua_pushcfunction (L, &indexMetaMethod);
      rawsetfield (L, -2, "__index");
      lua_pushcfunction (L, &newindexMetaMethod);
      rawsetfield (L, -2, "__newindex");
      lua_newtable (L);
      rawsetfield (L, -2, "__propget");
      lua_newtable (L);
      rawsetfield (L, -2, "__propset");
      lua_pushvalue (L, -1);
      rawsetfield (L, -3, name);
#if 0
      lua_pushcfunction (L, &tostringMetaMethod);
      rawsetfield (L, -2, "__tostring");
#endif
    }
  }

  //----------------------------------------------------------------------------
  /**
    Creates a continued registration from a child namespace.
  */
  explicit Namespace (Namespace const* child)
    : L (child->L)
    , m_stackSize (0)
  {
    m_stackSize = child->m_stackSize - 1;
    child->m_stackSize = 1;
    child->pop (1);

    // It is not necessary or valid to call
    // endNamespace() for the global namespace!
    //
    assert (m_stackSize != 0);
  }

  //----------------------------------------------------------------------------
  /**
    Creates a continued registration from a child class.
  */
  explicit Namespace (ClassBase const* child)
    : L (child->L)
    , m_stackSize (0)
  {
    m_stackSize = child->m_stackSize - 3;
    child->m_stackSize = 3;
    child->pop (3);
  }

public:
  //----------------------------------------------------------------------------
  /**
    Copy Constructor.

    Ownership of the stack is transferred to the new object. This happens when
    the compiler emits temporaries to hold these objects while chaining
    registrations across namespaces.
  */
  Namespace (Namespace const& other) : L (other.L)
  {
    m_stackSize = other.m_stackSize;
    other.m_stackSize = 0;
  }

  //----------------------------------------------------------------------------
  /**
    Closes this namespace registration.
  */
  ~Namespace ()
  {
    pop (m_stackSize);
  }

  //----------------------------------------------------------------------------
  /**
    Open the global namespace.
  */
  static Namespace getGlobalNamespace (lua_State* L)
  {
    return Namespace (L);
  }

  //----------------------------------------------------------------------------
  /**
    Open a new or existing namespace for registrations.
  */
  Namespace beginNamespace (char const* name)
  {
    return Namespace (name, this);
  }

  //----------------------------------------------------------------------------
  /**
    Continue namespace registration in the parent.

    Do not use this on the global namespace.
  */
  Namespace endNamespace ()
  {
    return Namespace (this);
  }

  //----------------------------------------------------------------------------
  /**
    Add or replace a variable.
  */
  template <class T>
  Namespace& addVariable (char const* const name, T* const pt, bool const isWritable = true)
  {
    assert (lua_istable (L, -1));

    rawgetfield (L, -1, "__propget");
    assert (lua_istable (L, -1));
    lua_pushlightuserdata (L, pt);
    lua_pushcclosure (L, &getVariable <T>, 1);
    rawsetfield (L, -2, name);
    lua_pop (L, 1);

    rawgetfield (L, -1, "__propset");
    assert (lua_istable (L, -1));
    if (isWritable)
    {
      lua_pushlightuserdata (L, pt);
      lua_pushcclosure (L, &setVariable <T>, 1);
    }
    else
    {
      lua_pushstring (L, name);
      lua_pushcclosure (L, &readOnlyError, 1);
    }
    rawsetfield (L, -2, name);
    lua_pop (L, 1);

    return *this;
  }
  
  //----------------------------------------------------------------------------
  /**
    Add or replace a property.

    If the set function is omitted or null, the property is read-only.
  */
  template <class TG, class TS>
  Namespace& addProperty (char const* name, TG (*get) (), void (*set)(TS) = 0)
  {
    assert (lua_istable (L, -1));

    rawgetfield (L, -1, "__propget");
    assert (lua_istable (L, -1));
    lua_pushlightuserdata (L, get);
    lua_pushcclosure (L, &CallFunction <TG (*) (void)>::call, 1);
    rawsetfield (L, -2, name);
    lua_pop (L, 1);

    rawgetfield (L, -1, "__propset");
    assert (lua_istable (L, -1));
    if (set != 0)
    {
      lua_pushlightuserdata (L, set);
      lua_pushcclosure (L, &CallFunction <void (*) (TS)>::call, 1);
    }
    else
    {
      lua_pushstring (L, name);
      lua_pushcclosure (L, &readOnlyError, 1);
    }
    rawsetfield (L, -2, name);
    lua_pop (L, 1);

    return *this;
  }

  //----------------------------------------------------------------------------
  /**
    Add or replace a function.
  */
  template <class FP>
  Namespace& addFunction (char const* name, FP const fp)
  {
    assert (lua_istable (L, -1));

    new (lua_newuserdata (L, sizeof (fp))) FP (fp);
    lua_pushcclosure (L, &CallFunction <FP>::call, 1);
    rawsetfield (L, -2, name);

    return *this;
  }

  //----------------------------------------------------------------------------
  /**
    Add or replace a lua_CFunction.
  */
  Namespace& addCFunction (char const* name, int (*const fp)(lua_State*))
  {
    lua_pushcfunction (L, fp);
    rawsetfield (L, -2, name);

    return *this;
  }

  //----------------------------------------------------------------------------
  /**
    Open a new or existing class for registrations.
  */
  template <class T>
  Class <T> beginClass (char const* name)
  {
    return Class <T> (name, this);
  }

  //----------------------------------------------------------------------------
  /**
    Derive a new class for registrations.

    To continue registrations for the class later, use beginClass().
    Do not call deriveClass() again.
  */
  template <class T, class U>
  Class <T> deriveClass (char const* name)
  {
    return Class <T> (name, this, Detail::ClassInfo <U>::getStaticKey ());
  }
};

//==============================================================================
/**
  Retrieve the global namespace.

  It is recommended to put your namespace inside the global namespace, and then
  add your classes and functions to it, rather than adding many classes and
  functions directly to the global namespace.
*/
inline Namespace getGlobalNamespace (lua_State* L)
{
  return Namespace::getGlobalNamespace (L);
}

//------------------------------------------------------------------------------
/**
  Push objects onto the Lua stack.
*/
template <class T>
inline void push (lua_State* L, T t)
{
  Stack <T>::push (L, t);
}

//------------------------------------------------------------------------------
/**
  Set a global value in the lua_State.
*/
template <class T>
inline void setglobal (lua_State* L, T t, char const* name)
{
  push (L, t);
  lua_setglobal (L, name);
}

//------------------------------------------------------------------------------
/**
  Change whether or not metatables are hidden (on by default).
*/
inline void setHideMetatables (bool shouldHide)
{
  Detail::Security::setHideMetatables (shouldHide);
}

}

//==============================================================================

#endif<|MERGE_RESOLUTION|>--- conflicted
+++ resolved
@@ -61,11 +61,7 @@
   <img src="http://vinniefalco.github.com/LuaBridgeDemo/powered-by-lua.png">
   </a><br>
 
-<<<<<<< HEAD
-  # LuaBridge 1.0.1
-=======
   # LuaBridge 1.0.2
->>>>>>> 5d12f8a3
 
   [LuaBridge][3] is a lightweight, dependency-free library for making C++ data,
   functions, and classes available to [Lua][5]: A powerful, fast, lightweight,
@@ -134,12 +130,7 @@
 
   There are five types of objects that LuaBridge can register:
 
-<<<<<<< HEAD
-  - **Data**: Global variables, static class data members, and class data
-              members.
-=======
   - **Data**: Global variables, data members, and static data members.
->>>>>>> 5d12f8a3
 
   - **Functions**: Global functions, member functions, and static member
                    functions.
@@ -2151,10 +2142,7 @@
 }
 #endif
 
-<<<<<<< HEAD
-=======
 //------------------------------------------------------------------------------
->>>>>>> 5d12f8a3
 /**
   Get a table value, bypassing metamethods.
 */  
