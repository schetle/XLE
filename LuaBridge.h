--- conflicted
+++ resolved
@@ -64,16 +64,10 @@
   # LuaBridge 1.0.1
 
   [LuaBridge][3] is a lightweight, dependency-free library for making C++ data,
-<<<<<<< HEAD
-  functions, and classes available to Lua. It has been tested and works with Lua
-  revisions starting from 5.2.0., although it may work in earlier versions.
-  [Lua][5] is a powerful, fast, lightweight, embeddable scripting language.
-=======
   functions, and classes available to [Lua][5]: A powerful, fast, lightweight,
   embeddable scripting language. LuaBridge has been tested and works with Lua
   revisions starting from 5.1.5., although it should work in any version of Lua
   from 5.1.0 and later.
->>>>>>> 47376b33
 
   LuaBridge offers the following features:
 
@@ -867,9 +861,9 @@
 namespace luabridge
 {
 
-#if defined (__APPLE_CPP__) || defined(__APPLE_CC__) || defined (__GNUC__)
-// Do not define THROWSPEC since the Xcode and gcc  compilers do not
-// distinguish the throw specification in the function signature.
+#if defined (__APPLE_CPP__) || defined(__APPLE_CC__)
+// Do not define THROWSPEC since the Xcode compilers do not distinguish
+// the throw specification in the function signature.
 #else
 #define THROWSPEC throw()
 #endif
