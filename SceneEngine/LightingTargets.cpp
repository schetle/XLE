// Copyright 2015 XLGAMES Inc.
//
// Distributed under the MIT License (See
// accompanying file "LICENSE" or the website
// http://www.opensource.org/licenses/mit-license.php)

#include "LightingTargets.h"
#include "SceneEngineUtils.h"
#include "LightingParserContext.h"

#include "../BufferUploads/ResourceLocator.h"
#include "../RenderCore/Techniques/Techniques.h"
#include "../RenderCore/Techniques/CommonResources.h"
#include "../RenderCore/Metal/Shader.h"
#include "../RenderCore/Metal/DeviceContext.h"
#include "../Assets/AssetUtils.h"
#include "../ConsoleRig/Console.h"
#include "../Utility/PtrUtils.h"
#include "../Utility/StringFormat.h"

#include "../RenderCore/DX11/Metal/IncludeDX11.h"

namespace SceneEngine
{

    MainTargetsBox::Desc::Desc( unsigned width, unsigned height, 
                                const FormatStack& diffuseFormat, const FormatStack& normalFormat, 
                                const FormatStack& parametersFormat, const FormatStack& depthFormat,
                                const BufferUploads::TextureSamples& sampling)
    {
            //  we have to "memset" this -- because padding adds 
            //  random values in profile mode
        std::fill((char*)this, PtrAdd((char*)this, sizeof(*this)), 0);

        _width = width; _height = height;
        _gbufferFormats[0] = diffuseFormat;
        _gbufferFormats[1] = normalFormat;
        _gbufferFormats[2] = parametersFormat;
        _depthFormat = depthFormat;
        _sampling = sampling;
    }

    MainTargetsBox::MainTargetsBox(const Desc& desc) 
    : _desc(desc)
    {
        using namespace RenderCore;
        using namespace RenderCore::Metal;
        using namespace BufferUploads;

        ResourcePtr gbufferTextures[s_gbufferTextureCount];
        RenderTargetView gbufferRTV[dimof(gbufferTextures)];
        ShaderResourceView gbufferSRV[dimof(gbufferTextures)];
        std::fill(gbufferTextures, &gbufferTextures[dimof(gbufferTextures)], nullptr);

        auto bufferUploadsDesc = BufferUploads::CreateDesc(
            BindFlag::ShaderResource|BindFlag::RenderTarget,
            0, GPUAccess::Write | GPUAccess::Read,
            BufferUploads::TextureDesc::Plain2D(
                desc._width, desc._height, AsDXGIFormat(NativeFormat::Unknown), 1, 0, desc._sampling),
            "GBuffer");
        for (unsigned c=0; c<dimof(gbufferTextures); ++c) {
            if (desc._gbufferFormats[c]._resourceFormat != NativeFormat::Unknown) {
                bufferUploadsDesc._textureDesc._nativePixelFormat = AsDXGIFormat(desc._gbufferFormats[c]._resourceFormat);
                gbufferTextures[c] = CreateResourceImmediate(bufferUploadsDesc);
                gbufferRTV[c] = RenderTargetView(gbufferTextures[c].get(), desc._gbufferFormats[c]._writeFormat);
                gbufferSRV[c] = ShaderResourceView(gbufferTextures[c].get(), desc._gbufferFormats[c]._shaderReadFormat);
            }
        }

            /////////
        
        auto depthBufferDesc = BufferUploads::CreateDesc(
            BindFlag::ShaderResource|BindFlag::DepthStencil,
            0, GPUAccess::Write | GPUAccess::Read,
            BufferUploads::TextureDesc::Plain2D(
                desc._width, desc._height, AsDXGIFormat(desc._depthFormat._resourceFormat), 1, 0, desc._sampling),
            "MainDepth");
        auto msaaDepthBufferTexture = CreateResourceImmediate(depthBufferDesc);
        auto secondaryDepthBufferTexture = CreateResourceImmediate(depthBufferDesc);
        DepthStencilView msaaDepthBuffer(msaaDepthBufferTexture.get(), desc._depthFormat._writeFormat);
        DepthStencilView secondaryDepthBuffer(secondaryDepthBufferTexture.get(), desc._depthFormat._writeFormat);
        ShaderResourceView msaaDepthBufferSRV(msaaDepthBufferTexture.get(), desc._depthFormat._shaderReadFormat);
        ShaderResourceView secondaryDepthBufferSRV(secondaryDepthBufferTexture.get(), desc._depthFormat._shaderReadFormat);

            /////////

        for (unsigned c=0; c<dimof(_gbufferTextures); ++c) {
            _gbufferTextures[c] = std::move(gbufferTextures[c]);
            _gbufferRTVs[c] = std::move(gbufferRTV[c]);
            _gbufferRTVsSRV[c] = std::move(gbufferSRV[c]);
        }
        _msaaDepthBufferTexture = std::move(msaaDepthBufferTexture);
        _secondaryDepthBufferTexture = std::move(secondaryDepthBufferTexture);
        _msaaDepthBuffer = std::move(msaaDepthBuffer);
        _secondaryDepthBuffer = std::move(secondaryDepthBuffer);
        _msaaDepthBufferSRV = std::move(msaaDepthBufferSRV);
        _secondaryDepthBufferSRV = std::move(secondaryDepthBufferSRV);
    }

    MainTargetsBox::~MainTargetsBox() {}

    ///////////////////////////////////////////////////////////////////////////////////////////////

    ForwardTargetsBox::Desc::Desc( unsigned width, unsigned height, 
                                const FormatStack& depthFormat,
                                const BufferUploads::TextureSamples& sampling)
    {
            //  we have to "memset" this -- because padding adds random values in 
            //  profile mode
        std::fill((char*)this, PtrAdd((char*)this, sizeof(*this)), 0);

        _width = width; _height = height;
        _depthFormat = depthFormat;
        _sampling = sampling;
    }

    ForwardTargetsBox::ForwardTargetsBox(const Desc& desc) 
    : _desc(desc)
    {
        using namespace RenderCore;
        using namespace RenderCore::Metal;
        using namespace BufferUploads;
        auto bufferUploadsDesc = BuildRenderTargetDesc(
            BindFlag::ShaderResource|BindFlag::DepthStencil,
            BufferUploads::TextureDesc::Plain2D(
                desc._width, desc._height, AsDXGIFormat(desc._depthFormat._resourceFormat), 1, 0, desc._sampling),
            "ForwardTarget");

        auto msaaDepthBufferTexture = CreateResourceImmediate(bufferUploadsDesc);
        auto secondaryDepthBufferTexture = CreateResourceImmediate(bufferUploadsDesc);

            /////////

        DepthStencilView msaaDepthBuffer(msaaDepthBufferTexture.get(), desc._depthFormat._writeFormat);
        DepthStencilView secondaryDepthBuffer(secondaryDepthBufferTexture.get(), desc._depthFormat._writeFormat);

        ShaderResourceView msaaDepthBufferSRV(msaaDepthBufferTexture.get(), desc._depthFormat._shaderReadFormat);
        ShaderResourceView secondaryDepthBufferSRV(secondaryDepthBufferTexture.get(), desc._depthFormat._shaderReadFormat);

            /////////

        _msaaDepthBufferTexture = std::move(msaaDepthBufferTexture);
        _secondaryDepthBufferTexture = std::move(secondaryDepthBufferTexture);

        _msaaDepthBuffer = std::move(msaaDepthBuffer);
        _secondaryDepthBuffer = std::move(secondaryDepthBuffer);

        _msaaDepthBufferSRV = std::move(msaaDepthBufferSRV);
        _secondaryDepthBufferSRV = std::move(secondaryDepthBufferSRV);
    }

    ForwardTargetsBox::~ForwardTargetsBox() {}

    ///////////////////////////////////////////////////////////////////////////////////////////////

    LightingResolveTextureBox::Desc::Desc( unsigned width, unsigned height, 
                                const FormatStack& lightingResolveFormat,
                                const BufferUploads::TextureSamples& sampling)
    {
            //  we have to "memset" this -- because padding adds 
            //  random values in profile mode
        std::fill((char*)this, PtrAdd((char*)this, sizeof(*this)), 0);

        _width = width; _height = height;
        _lightingResolveFormat = lightingResolveFormat;
        _sampling = sampling;
    }
    
    LightingResolveTextureBox::LightingResolveTextureBox(const Desc& desc)
    {
        using namespace RenderCore;
        using namespace RenderCore::Metal;
        using namespace BufferUploads;
        auto bufferUploadsDesc = BuildRenderTargetDesc(
            BindFlag::ShaderResource|BindFlag::RenderTarget,
            BufferUploads::TextureDesc::Plain2D(
                desc._width, desc._height, AsDXGIFormat(desc._lightingResolveFormat._resourceFormat), 1, 0, 
                desc._sampling),
            "LightResolve");

        auto lightingResolveTexture = CreateResourceImmediate(bufferUploadsDesc);
        auto lightingResolveCopy = CreateResourceImmediate(bufferUploadsDesc);
        bufferUploadsDesc._textureDesc._samples = TextureSamples::Create();

        RenderTargetView lightingResolveTarget(lightingResolveTexture.get(), desc._lightingResolveFormat._writeFormat);
        ShaderResourceView lightingResolveSRV(lightingResolveTexture.get(), desc._lightingResolveFormat._shaderReadFormat);
        ShaderResourceView lightingResolveCopySRV(lightingResolveCopy.get(), desc._lightingResolveFormat._shaderReadFormat);

        _lightingResolveTexture = std::move(lightingResolveTexture);
        _lightingResolveRTV = std::move(lightingResolveTarget);
        _lightingResolveSRV = std::move(lightingResolveSRV);

        _lightingResolveCopy = std::move(lightingResolveCopy);
        _lightingResolveCopySRV = std::move(lightingResolveCopySRV);
    }

    LightingResolveTextureBox::~LightingResolveTextureBox()
    {
    }

    ///////////////////////////////////////////////////////////////////////////////////////////////

    unsigned LightingResolveShaders::LightShaderType::ReservedIndexCount()
    {
        return 0x1FF + 1;
    }

    unsigned LightingResolveShaders::LightShaderType::AsIndex() const
    {
            // We must compress the information in this object down
            // into a single unique id. We want to make sure each configuration
            // produces a unique id. But ids must be (close to) contiguous, and we want to
            // reserve as few id numbers as possible.
        auto shadows = _shadows;
        if (_shape == Sphere && shadows == OrthShadows) { shadows = PerspectiveShadows; }
        if (_shape == Tube || _shape == Rectangle || _shape == Disc) { shadows = NoShadows; }
        auto shadowResolveModel = _shadowResolveModel;
        if (shadows == NoShadows) { shadowResolveModel = 0; }

        return 
              ((_shape & 0x7) << 0)
            | ((shadows & 0x7) << 3)
            | ((_diffuseModel & 0x1) << 6)
            | ((shadowResolveModel & 0x1) << 7)
            | (unsigned(_hasScreenSpaceAO) << 8)
            ;
    }

    const char* AsLightResolverInterface(const LightingResolveShaders::LightShaderType& type)
    {
        switch (type._shape) {
        default:
        case LightingResolveShaders::Directional:   return "Directional";
        case LightingResolveShaders::Sphere:        return "Sphere";
        case LightingResolveShaders::Tube:          return "Tube";
        case LightingResolveShaders::Rectangle:     return "Rectangle";
        case LightingResolveShaders::Disc:          return "Disc";
        }
    }

    const char* AsShadowResolverInterface(const LightingResolveShaders::LightShaderType& type)
    {
        if (type._shadows == LightingResolveShaders::NoShadows)
            return "ShadowResolver_None";

        switch (type._shadowResolveModel) {
        default:
        case 0: return "ShadowResolver_PoissonDisc";
        case 1: return "ShadowResolver_Smooth";
        }
    }

    const char* AsCascadeResolverInterface(const LightingResolveShaders::LightShaderType& type)
    {
        switch (type._shadows) {
        default:
        case LightingResolveShaders::NoShadows:                 return "CascadeResolver_None";
        case LightingResolveShaders::PerspectiveShadows:        return "CascadeResolver_Arbitrary";
        case LightingResolveShaders::OrthHybridShadows:
        case LightingResolveShaders::OrthShadows:               return "CascadeResolver_Orthogonal";
        case LightingResolveShaders::OrthShadowsNearCascade:    return "CascadeResolver_OrthogonalWithNear";
        }
    }

    void LightingResolveShaders::BuildShader(const Desc& desc, const LightShaderType& type)
    {
        using namespace RenderCore;

        StringMeld<256, ::Assets::ResChar> definesTable;
        definesTable << "GBUFFER_TYPE=" << desc._gbufferType;
        definesTable << ";MSAA_SAMPLES=" << ((desc._msaaSampleCount<=1)?0:desc._msaaSampleCount);
        if (desc._msaaSamplers) definesTable << ";MSAA_SAMPLERS=1";

        if (desc._dynamicLinking==2) {
            definesTable << ";LIGHT_RESOLVE_DYN_LINKING=1";
        } else if (desc._dynamicLinking == 1) {
            definesTable << ";shape=" << AsLightResolverInterface(type);
            definesTable << ";cascade=" << AsCascadeResolverInterface(type);
            definesTable << ";shadows=" << AsShadowResolverInterface(type);
            if (desc._msaaSampleCount > 1)
                definesTable << ";passSampleIndex=true";
        } else {
            if (type._shadows != NoShadows) {
                definesTable << ";SHADOW_CASCADE_MODE=" << ((type._shadows == OrthShadows || type._shadows == OrthShadowsNearCascade || type._shadows == OrthHybridShadows) ? 2u : 1u);
                definesTable << ";SHADOW_ENABLE_NEAR_CASCADE=" << (type._shadows == OrthShadowsNearCascade ? 1u : 0u);
                definesTable << ";SHADOW_RESOLVE_MODEL=" << unsigned(type._shadowResolveModel);
                definesTable << ";SHADOW_RT_HYBRID=" << unsigned(type._shadows == OrthHybridShadows);
            }
            definesTable << ";LIGHT_SHAPE=" << unsigned(type._shape);
        }

        definesTable << ";DIFFUSE_METHOD=" << unsigned(type._diffuseModel);
        definesTable << ";HAS_SCREENSPACE_AO=" << unsigned(type._hasScreenSpaceAO);
        definesTable << ";LIGHT_SHAPE=" << unsigned(type._shape);

        const char* vertexShader_viewFrustumVector = 
            desc._flipDirection
                ? "game/xleres/basic2D.vsh:fullscreen_flip_viewfrustumvector:vs_*"
                : "game/xleres/basic2D.vsh:fullscreen_viewfrustumvector:vs_*"
                ;

        LightShader& dest = _shaders[type.AsIndex()];
        assert(!dest._shader);

<<<<<<< HEAD
        if (!desc._debugging) {
            if (type._shape == Directional) {

                if (type._shadows == NoShadows) {
                    dest._shader = &::Assets::GetAssetDep<Metal::ShaderProgram>(
                        vertexShader_viewFrustumVector, 
                        "game/xleres/deferred/resolveunshadowed.psh:ResolveLightUnshadowed:ps_*",
                        definesTable.get());
                } else {
                    dest._shader = &::Assets::GetAssetDep<Metal::ShaderProgram>(
                        vertexShader_viewFrustumVector, 
                        "game/xleres/deferred/resolve.psh:ResolveLight:ps_*",
                        definesTable.get());
                }

            } else {

                if (type._shadows == NoShadows) {
                    dest._shader = &::Assets::GetAssetDep<Metal::ShaderProgram>(
                        vertexShader_viewFrustumVector, 
                        "game/xleres/deferred/resolveunshadowed.psh:ResolveAreaLightUnshadowed:ps_*",
                        definesTable.get());
                } else {
                    dest._shader = &::Assets::GetAssetDep<Metal::ShaderProgram>(
                        vertexShader_viewFrustumVector, 
                        "game/xleres/deferred/resolve.psh:ResolveAreaLight:ps_*",
			            definesTable.get());
                }

            }
        } else {
            if (type._shape != Directional && type._shadows == NoShadows)
                dest._shader = &::Assets::GetAssetDep<Metal::ShaderProgram>(
                    vertexShader_viewFrustumVector, 
                    "game/xleres/deferred/resolveunshadowed.psh:ResolveAreaLightDebugging:ps_*",
                    definesTable.get());
        }

        if (dest._shader) {
            dest._uniforms = Metal::BoundUniforms(std::ref(*dest._shader));

            Techniques::TechniqueContext::BindGlobalUniforms(dest._uniforms);
            dest._uniforms.BindConstantBuffer(Hash64("ArbitraryShadowProjection"),  CB::ShadowProj_Arbit, 1);
            dest._uniforms.BindConstantBuffer(Hash64("LightBuffer"),                CB::LightBuffer, 1);
            dest._uniforms.BindConstantBuffer(Hash64("ShadowParameters"),           CB::ShadowParam, 1);
            dest._uniforms.BindConstantBuffer(Hash64("ScreenToShadowProjection"),   CB::ScreenToShadow, 1);
            dest._uniforms.BindConstantBuffer(Hash64("OrthogonalShadowProjection"), CB::ShadowProj_Ortho, 1);
            dest._uniforms.BindConstantBuffer(Hash64("ShadowResolveParameters"),    CB::ShadowResolveParam, 1);
            dest._uniforms.BindConstantBuffer(Hash64("ScreenToRTShadowProjection"), CB::ScreenToRTShadow, 1);
            dest._uniforms.BindConstantBuffer(Hash64("DebuggingGlobals"),           CB::Debugging, 1);
            dest._uniforms.BindShaderResource(Hash64("RTSListsHead"),               SR::RTShadow_ListHead, 1);
            dest._uniforms.BindShaderResource(Hash64("RTSLinkedLists"),             SR::RTShadow_LinkedLists, 1);
            dest._uniforms.BindShaderResource(Hash64("RTSTriangles"),               SR::RTShadow_Triangles, 1);

            ::Assets::RegisterAssetDependency(_validationCallback, dest._shader->GetDependencyValidation());
        }
=======
        if (desc._debugging) {
            dest._shader = &::Assets::GetAssetDep<Metal::ShaderProgram>(
                vertexShader_viewFrustumVector, 
                "game/xleres/deferred/debugging/resolvedebug.psh:main:ps_*",
                definesTable.get());
        } else if (desc._dynamicLinking==1) {
            dest._shader = &::Assets::GetAssetDep<Metal::ShaderProgram>(
                vertexShader_viewFrustumVector, 
                "game/xleres/deferred/resolvelightgraph.psh:main:ps_*",
                definesTable.get());
        } else if (desc._dynamicLinking==2) {
            dest._shader = &::Assets::GetAssetDep<Metal::ShaderProgram>(
                vertexShader_viewFrustumVector, 
                "game/xleres/deferred/resolvelight.psh:main:!ps_*",
                definesTable.get());
        } else {
            dest._shader = &::Assets::GetAssetDep<Metal::ShaderProgram>(
                vertexShader_viewFrustumVector, 
                (!desc._debugging)
                    ? "game/xleres/deferred/resolvelight.psh:main:ps_*"
                    : "game/xleres/deferred/debugging/resolvedebug.psh:main:ps_*",
                definesTable.get());
        }

        if (dest._shader) {
            dest._uniforms = Metal::BoundUniforms(*dest._shader);

            Techniques::TechniqueContext::BindGlobalUniforms(dest._uniforms);
            dest._uniforms.BindConstantBuffer(Hash64("ArbitraryShadowProjection"),  CB::ShadowProj_Arbit, 1);
            dest._uniforms.BindConstantBuffer(Hash64("LightBuffer"),                CB::LightBuffer, 1);
            dest._uniforms.BindConstantBuffer(Hash64("ShadowParameters"),           CB::ShadowParam, 1);
            dest._uniforms.BindConstantBuffer(Hash64("ScreenToShadowProjection"),   CB::ScreenToShadow, 1);
            dest._uniforms.BindConstantBuffer(Hash64("OrthogonalShadowProjection"), CB::ShadowProj_Ortho, 1);
            dest._uniforms.BindConstantBuffer(Hash64("ShadowResolveParameters"),    CB::ShadowResolveParam, 1);
            dest._uniforms.BindConstantBuffer(Hash64("ScreenToRTShadowProjection"), CB::ScreenToRTShadow, 1);
            dest._uniforms.BindConstantBuffer(Hash64("DebuggingGlobals"),           CB::Debugging, 1);
            dest._uniforms.BindShaderResource(Hash64("RTSListsHead"),               SR::RTShadow_ListHead, 1);
            dest._uniforms.BindShaderResource(Hash64("RTSLinkedLists"),             SR::RTShadow_LinkedLists, 1);
            dest._uniforms.BindShaderResource(Hash64("RTSTriangles"),               SR::RTShadow_Triangles, 1);

            if (desc._dynamicLinking==2) {
                dest._boundClassInterfaces = Metal::BoundClassInterfaces(*dest._shader);
                dest._boundClassInterfaces.Bind(Hash64("MainResolver"), 0, AsLightResolverInterface(type));
                dest._boundClassInterfaces.Bind(Hash64("MainCascadeResolver"), 0, AsCascadeResolverInterface(type));
                dest._boundClassInterfaces.Bind(Hash64("MainShadowResolver"), 0, AsShadowResolverInterface(type));
                dest._dynamicLinking = true;
            }

            ::Assets::RegisterAssetDependency(_validationCallback, dest._shader->GetDependencyValidation());
        }
>>>>>>> 321627fd
    }

    auto LightingResolveShaders::GetShader(const LightShaderType& type) -> const LightShader*
    {
        auto index = type.AsIndex();
        if (index < _shaders.size()) return &_shaders[index];
        return nullptr; 
    }

    LightingResolveShaders::LightingResolveShaders(const Desc& desc)
    {
        using namespace RenderCore;
        _validationCallback = std::make_shared<::Assets::DependencyValidation>();
        _shaders.resize(LightShaderType::ReservedIndexCount());

            // find every sensible configuration, and build a new shader
            // and bound uniforms
        BuildShader(desc, LightShaderType(Directional, NoShadows, 0, 0, false));
        BuildShader(desc, LightShaderType(Directional, NoShadows, 1, 0, false));
        BuildShader(desc, LightShaderType(Directional, PerspectiveShadows, 0, 0, false));
        BuildShader(desc, LightShaderType(Directional, PerspectiveShadows, 1, 0, false));
        BuildShader(desc, LightShaderType(Directional, PerspectiveShadows, 0, 1, false));
        BuildShader(desc, LightShaderType(Directional, PerspectiveShadows, 1, 1, false));
        BuildShader(desc, LightShaderType(Directional, OrthShadows, 0, 0, false));
        BuildShader(desc, LightShaderType(Directional, OrthShadows, 1, 0, false));
        BuildShader(desc, LightShaderType(Directional, OrthShadows, 0, 1, false));
        BuildShader(desc, LightShaderType(Directional, OrthShadows, 1, 1, false));
        BuildShader(desc, LightShaderType(Directional, OrthShadowsNearCascade, 0, 0, false));
        BuildShader(desc, LightShaderType(Directional, OrthShadowsNearCascade, 1, 0, false));
        BuildShader(desc, LightShaderType(Directional, OrthShadowsNearCascade, 0, 1, false));
        BuildShader(desc, LightShaderType(Directional, OrthShadowsNearCascade, 1, 1, false));
        BuildShader(desc, LightShaderType(Directional, OrthHybridShadows, 0, 0, false));
        BuildShader(desc, LightShaderType(Directional, OrthHybridShadows, 1, 0, false));
        BuildShader(desc, LightShaderType(Directional, OrthHybridShadows, 0, 1, false));
        BuildShader(desc, LightShaderType(Directional, OrthHybridShadows, 1, 1, false));

        BuildShader(desc, LightShaderType(Directional, NoShadows, 0, 0, true));
        BuildShader(desc, LightShaderType(Directional, NoShadows, 1, 0, true));
        BuildShader(desc, LightShaderType(Directional, PerspectiveShadows, 0, 0, true));
        BuildShader(desc, LightShaderType(Directional, PerspectiveShadows, 1, 0, true));
        BuildShader(desc, LightShaderType(Directional, PerspectiveShadows, 0, 1, true));
        BuildShader(desc, LightShaderType(Directional, PerspectiveShadows, 1, 1, true));
        BuildShader(desc, LightShaderType(Directional, OrthShadows, 0, 0, true));
        BuildShader(desc, LightShaderType(Directional, OrthShadows, 1, 0, true));
        BuildShader(desc, LightShaderType(Directional, OrthShadows, 0, 1, true));
        BuildShader(desc, LightShaderType(Directional, OrthShadows, 1, 1, true));
        BuildShader(desc, LightShaderType(Directional, OrthShadowsNearCascade, 0, 0, true));
        BuildShader(desc, LightShaderType(Directional, OrthShadowsNearCascade, 1, 0, true));
        BuildShader(desc, LightShaderType(Directional, OrthShadowsNearCascade, 0, 1, true));
        BuildShader(desc, LightShaderType(Directional, OrthShadowsNearCascade, 1, 1, true));
        BuildShader(desc, LightShaderType(Directional, OrthHybridShadows, 0, 0, true));
        BuildShader(desc, LightShaderType(Directional, OrthHybridShadows, 1, 0, true));
        BuildShader(desc, LightShaderType(Directional, OrthHybridShadows, 0, 1, true));
        BuildShader(desc, LightShaderType(Directional, OrthHybridShadows, 1, 1, true));

        BuildShader(desc, LightShaderType(Sphere, NoShadows, 0, 0, false));
        BuildShader(desc, LightShaderType(Sphere, NoShadows, 1, 0, false));
        BuildShader(desc, LightShaderType(Sphere, PerspectiveShadows, 0, 0, false));
        BuildShader(desc, LightShaderType(Sphere, PerspectiveShadows, 1, 0, false));
        BuildShader(desc, LightShaderType(Sphere, PerspectiveShadows, 0, 1, false));
        BuildShader(desc, LightShaderType(Sphere, PerspectiveShadows, 1, 1, false));

        BuildShader(desc, LightShaderType(Sphere, NoShadows, 0, 0, true));
        BuildShader(desc, LightShaderType(Sphere, NoShadows, 1, 0, true));
        BuildShader(desc, LightShaderType(Sphere, PerspectiveShadows, 0, 0, true));
        BuildShader(desc, LightShaderType(Sphere, PerspectiveShadows, 1, 0, true));
        BuildShader(desc, LightShaderType(Sphere, PerspectiveShadows, 0, 1, true));
        BuildShader(desc, LightShaderType(Sphere, PerspectiveShadows, 1, 1, true));

        BuildShader(desc, LightShaderType(Tube, NoShadows, 0, 0, false));
        BuildShader(desc, LightShaderType(Tube, NoShadows, 1, 0, false));
        BuildShader(desc, LightShaderType(Tube, NoShadows, 0, 0, true));
        BuildShader(desc, LightShaderType(Tube, NoShadows, 1, 0, true));

        BuildShader(desc, LightShaderType(Rectangle, NoShadows, 0, 0, false));
        BuildShader(desc, LightShaderType(Rectangle, NoShadows, 1, 0, false));
        BuildShader(desc, LightShaderType(Rectangle, NoShadows, 0, 0, true));
        BuildShader(desc, LightShaderType(Rectangle, NoShadows, 1, 0, true));

        BuildShader(desc, LightShaderType(Disc, NoShadows, 0, 0, false));
        BuildShader(desc, LightShaderType(Disc, NoShadows, 1, 0, false));
        BuildShader(desc, LightShaderType(Disc, NoShadows, 0, 0, true));
        BuildShader(desc, LightShaderType(Disc, NoShadows, 1, 0, true));
    }

    LightingResolveShaders::~LightingResolveShaders() {}

    ///////////////////////////////////////////////////////////////////////////////////////////////

    AmbientResolveShaders::AmbientResolveShaders(const Desc& desc)
    {
        using namespace RenderCore;
        StringMeld<256> definesTable;

        definesTable 
            << "GBUFFER_TYPE=" << desc._gbufferType
            << ";MSAA_SAMPLES=" << ((desc._msaaSampleCount<=1)?0:desc._msaaSampleCount)
            << ";SKY_PROJECTION=" << desc._skyProjectionType
            << ";HAS_SCREENSPACE_AO=" << desc._hasAO
            << ";CALCULATE_TILED_LIGHTS=" << desc._hasTiledLighting
            << ";CALCULATE_SCREENSPACE_REFLECTIONS=" << desc._hasSRR
            << ";RESOLVE_RANGE_FOG=" << desc._rangeFog
            << ";HAS_DIFFUSE_IBL=" << (desc._hasIBL?1:0)
            << ";HAS_SPECULAR_IBL=" << (desc._hasIBL?1:0)
            ;

        if (desc._msaaSamplers) {
            definesTable << ";MSAA_SAMPLERS=1";
        }

        const char* vertexShader_viewFrustumVector = 
            desc._flipDirection
                ? "game/xleres/basic2D.vsh:fullscreen_flip_viewfrustumvector:vs_*"
                : "game/xleres/basic2D.vsh:fullscreen_viewfrustumvector:vs_*"
                ;

        auto* ambientLight = &::Assets::GetAssetDep<Metal::ShaderProgram>(
            vertexShader_viewFrustumVector, 
            "game/xleres/deferred/resolveambient.psh:ResolveAmbient:ps_*",
            definesTable.get());

        auto ambientLightUniforms = std::make_unique<Metal::BoundUniforms>(std::ref(*ambientLight));
        Techniques::TechniqueContext::BindGlobalUniforms(*ambientLightUniforms);
        ambientLightUniforms->BindConstantBuffer(Hash64("AmbientLightBuffer"), 0, 1);

        auto validationCallback = std::make_shared<::Assets::DependencyValidation>();
        ::Assets::RegisterAssetDependency(validationCallback, ambientLight->GetDependencyValidation());

        _ambientLight = std::move(ambientLight);
        _ambientLightUniforms = std::move(ambientLightUniforms);
        _validationCallback = std::move(validationCallback);
    }

    AmbientResolveShaders::~AmbientResolveShaders() {}

    ///////////////////////////////////////////////////////////////////////////////////////////////


    #if defined(_DEBUG)
        void SaveGBuffer(RenderCore::Metal::DeviceContext& context, MainTargetsBox& mainTargets)
        {
            #if 0
                using namespace BufferUploads;
                BufferDesc stagingDesc[3];
                for (unsigned c=0; c<3; ++c) {
                    stagingDesc[c]._type = BufferDesc::Type::Texture;
                    stagingDesc[c]._bindFlags = 0;
                    stagingDesc[c]._cpuAccess = CPUAccess::Read;
                    stagingDesc[c]._gpuAccess = 0;
                    stagingDesc[c]._allocationRules = 0;
                    stagingDesc[c]._textureDesc = BufferUploads::TextureDesc::Plain2D(
                        mainTargets._desc._width, mainTargets._desc._height,
                        mainTargets._desc._gbufferFormats[c]._shaderReadFormat, 1, 0, 
                        mainTargets._desc._sampling);
                }

                const char* outputNames[] = { "gbuffer_diffuse.dds", "gbuffer_normals.dds", "gbuffer_parameters.dds" };
                auto& bufferUploads = *GetBufferUploads();
                for (unsigned c=0; c<3; ++c) {
                    if (mainTargets._gbufferTextures[c]) {
                        auto stagingTexture = bufferUploads.Transaction_Immediate(stagingDesc[c])->AdoptUnderlying();
                        Metal::Copy(*context, mainTargets._gbufferTextures[c].get());
                        D3DX11SaveTextureToFile(context->GetUnderlying(), stagingTexture.get(), D3DX11_IFF_DDS, outputNames[c]);
                    }
                }
            #endif
        }
    #endif


    void Deferred_DrawDebugging(RenderCore::Metal::DeviceContext& context, LightingParserContext& parserContext, MainTargetsBox& mainTargets, unsigned debuggingType)
    {
        using namespace RenderCore;

        const auto* ps = "game/xleres/deferred/debugging.psh:GBufferDebugging:ps_*";
        if (debuggingType == 2)
            ps = "game/xleres/deferred/debugging.psh:GenericDebugging:!ps_*";

        const bool useMsaaSamplers = mainTargets._desc._sampling._sampleCount > 1;
        StringMeld<256> meld;
        meld << useMsaaSamplers?"MSAA_SAMPLERS=1":"";
        bool enableParametersBuffer = Tweakable("EnableParametersBuffer", true);
        meld << ";GBUFFER_TYPE=" << enableParametersBuffer?1:2;
        
        auto& debuggingShader = ::Assets::GetAssetDep<Metal::ShaderProgram>(
            "game/xleres/basic2D.vsh:fullscreen:vs_*", ps, meld.get());

        if (debuggingType == 2) {
            Metal::BoundClassInterfaces boundInterfaces(debuggingShader);
            auto loaders = Hash64("Loaders");
            boundInterfaces.Bind(loaders, 0, "Roughness");
            boundInterfaces.Bind(loaders, 1, "Specular");
            boundInterfaces.Bind(loaders, 2, "Metal");
            boundInterfaces.Bind(loaders, 3, "CookedAO");
            context.Bind(debuggingShader, boundInterfaces);
        } else {
            context.Bind(debuggingShader);
        }

        context.BindPS(MakeResourceList(5, mainTargets._gbufferRTVsSRV[0], mainTargets._gbufferRTVsSRV[1], mainTargets._gbufferRTVsSRV[2], mainTargets._msaaDepthBufferSRV));
        context.Bind(Techniques::CommonResources()._blendStraightAlpha);
        SetupVertexGeneratorShader(context);
        context.Draw(4);

        context.UnbindPS<RenderCore::Metal::ShaderResourceView>(5, 4);
    }

}

<|MERGE_RESOLUTION|>--- conflicted
+++ resolved
@@ -202,7 +202,6 @@
 
     unsigned LightingResolveShaders::LightShaderType::ReservedIndexCount()
     {
-        return 0x1FF + 1;
     }
 
     unsigned LightingResolveShaders::LightShaderType::AsIndex() const
@@ -302,64 +301,6 @@
         LightShader& dest = _shaders[type.AsIndex()];
         assert(!dest._shader);
 
-<<<<<<< HEAD
-        if (!desc._debugging) {
-            if (type._shape == Directional) {
-
-                if (type._shadows == NoShadows) {
-                    dest._shader = &::Assets::GetAssetDep<Metal::ShaderProgram>(
-                        vertexShader_viewFrustumVector, 
-                        "game/xleres/deferred/resolveunshadowed.psh:ResolveLightUnshadowed:ps_*",
-                        definesTable.get());
-                } else {
-                    dest._shader = &::Assets::GetAssetDep<Metal::ShaderProgram>(
-                        vertexShader_viewFrustumVector, 
-                        "game/xleres/deferred/resolve.psh:ResolveLight:ps_*",
-                        definesTable.get());
-                }
-
-            } else {
-
-                if (type._shadows == NoShadows) {
-                    dest._shader = &::Assets::GetAssetDep<Metal::ShaderProgram>(
-                        vertexShader_viewFrustumVector, 
-                        "game/xleres/deferred/resolveunshadowed.psh:ResolveAreaLightUnshadowed:ps_*",
-                        definesTable.get());
-                } else {
-                    dest._shader = &::Assets::GetAssetDep<Metal::ShaderProgram>(
-                        vertexShader_viewFrustumVector, 
-                        "game/xleres/deferred/resolve.psh:ResolveAreaLight:ps_*",
-			            definesTable.get());
-                }
-
-            }
-        } else {
-            if (type._shape != Directional && type._shadows == NoShadows)
-                dest._shader = &::Assets::GetAssetDep<Metal::ShaderProgram>(
-                    vertexShader_viewFrustumVector, 
-                    "game/xleres/deferred/resolveunshadowed.psh:ResolveAreaLightDebugging:ps_*",
-                    definesTable.get());
-        }
-
-        if (dest._shader) {
-            dest._uniforms = Metal::BoundUniforms(std::ref(*dest._shader));
-
-            Techniques::TechniqueContext::BindGlobalUniforms(dest._uniforms);
-            dest._uniforms.BindConstantBuffer(Hash64("ArbitraryShadowProjection"),  CB::ShadowProj_Arbit, 1);
-            dest._uniforms.BindConstantBuffer(Hash64("LightBuffer"),                CB::LightBuffer, 1);
-            dest._uniforms.BindConstantBuffer(Hash64("ShadowParameters"),           CB::ShadowParam, 1);
-            dest._uniforms.BindConstantBuffer(Hash64("ScreenToShadowProjection"),   CB::ScreenToShadow, 1);
-            dest._uniforms.BindConstantBuffer(Hash64("OrthogonalShadowProjection"), CB::ShadowProj_Ortho, 1);
-            dest._uniforms.BindConstantBuffer(Hash64("ShadowResolveParameters"),    CB::ShadowResolveParam, 1);
-            dest._uniforms.BindConstantBuffer(Hash64("ScreenToRTShadowProjection"), CB::ScreenToRTShadow, 1);
-            dest._uniforms.BindConstantBuffer(Hash64("DebuggingGlobals"),           CB::Debugging, 1);
-            dest._uniforms.BindShaderResource(Hash64("RTSListsHead"),               SR::RTShadow_ListHead, 1);
-            dest._uniforms.BindShaderResource(Hash64("RTSLinkedLists"),             SR::RTShadow_LinkedLists, 1);
-            dest._uniforms.BindShaderResource(Hash64("RTSTriangles"),               SR::RTShadow_Triangles, 1);
-
-            ::Assets::RegisterAssetDependency(_validationCallback, dest._shader->GetDependencyValidation());
-        }
-=======
         if (desc._debugging) {
             dest._shader = &::Assets::GetAssetDep<Metal::ShaderProgram>(
                 vertexShader_viewFrustumVector, 
@@ -406,11 +347,8 @@
                 dest._boundClassInterfaces.Bind(Hash64("MainCascadeResolver"), 0, AsCascadeResolverInterface(type));
                 dest._boundClassInterfaces.Bind(Hash64("MainShadowResolver"), 0, AsShadowResolverInterface(type));
                 dest._dynamicLinking = true;
-            }
-
             ::Assets::RegisterAssetDependency(_validationCallback, dest._shader->GetDependencyValidation());
         }
->>>>>>> 321627fd
     }
 
     auto LightingResolveShaders::GetShader(const LightShaderType& type) -> const LightShader*
